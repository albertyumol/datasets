# coding=utf-8
# Copyright 2020 The HuggingFace Authors.
#
# Licensed under the Apache License, Version 2.0 (the "License");
# you may not use this file except in compliance with the License.
# You may obtain a copy of the License at
#
#     http://www.apache.org/licenses/LICENSE-2.0
#
# Unless required by applicable law or agreed to in writing, software
# distributed under the License is distributed on an "AS IS" BASIS,
# WITHOUT WARRANTIES OR CONDITIONS OF ANY KIND, either express or implied.
# See the License for the specific language governing permissions and
# limitations under the License.

# Lint as: python3
""" Simple Dataset wrapping an Arrow Table."""

import contextlib
import copy
import json
import os
import shutil
import tempfile
import weakref
from collections import Counter, UserDict
from collections.abc import Mapping
from copy import deepcopy
from dataclasses import asdict
from functools import partial, wraps
from io import BytesIO
from math import ceil, floor
from pathlib import Path
from typing import (
    TYPE_CHECKING,
    Any,
    BinaryIO,
    Callable,
    Dict,
    Iterable,
    Iterator,
    List,
    Optional,
    Tuple,
    Union,
    overload,
)

import fsspec
import numpy as np
import pandas as pd
import pyarrow as pa
import pyarrow.compute as pc
from huggingface_hub import HfApi, HfFolder
from multiprocess import Pool, RLock
from requests import HTTPError
from tqdm.auto import tqdm

from . import config, utils
from .arrow_reader import ArrowReader
from .arrow_writer import ArrowWriter, OptimizedTypedSequence
from .features import ClassLabel, Features, FeatureType, Sequence, Value, _ArrayXD, pandas_types_mapper
from .filesystems import extract_path_from_uri, is_remote_filesystem
from .fingerprint import (
    fingerprint_transform,
    generate_fingerprint,
    generate_random_fingerprint,
    get_temporary_cache_files_directory,
    is_caching_enabled,
    maybe_register_dataset_for_temp_dir_deletion,
    update_fingerprint,
)
from .formatting import format_table, get_format_type_from_alias, get_formatter, query_table
from .info import DatasetInfo
from .search import IndexableMixin
from .splits import NamedSplit, Split, SplitInfo
from .table import InMemoryTable, MemoryMappedTable, Table, concat_tables, list_table_cache_files, table_cast
from .tasks import TaskTemplate
from .utils import logging
from .utils.deprecation_utils import deprecated
from .utils.file_utils import estimate_dataset_size
from .utils.info_utils import is_small_dataset
from .utils.py_utils import unique_values
from .utils.typing import PathLike


if TYPE_CHECKING:
    from .dataset_dict import DatasetDict

logger = logging.get_logger(__name__)


class LazyDict(UserDict):
    def __init__(self, data, features=None, decoding=True):
        self.data = data
        self.features = (
            {key: feature for key, feature in features.items() if hasattr(feature, "decode_example")}
            if features
            else {}
        )
        self.decoding = decoding

    def values(self):
        return self.data.values()

    def items(self):
        return self.data.items()


class Example(LazyDict):
    def __getitem__(self, key):
        value = super().__getitem__(key)
        if self.decoding and self.features and key in self.features:
            value = self.features[key].decode_example(value) if value is not None else None
            self[key] = value
            del self.features[key]
        return value


class Batch(LazyDict):
    def __getitem__(self, key):
        values = super().__getitem__(key)
        if self.decoding and self.features and key in self.features:
            values = [self.features[key].decode_example(value) if value is not None else None for value in values]
            self[key] = values
            del self.features[key]
        return values


class DatasetInfoMixin:
    """This base class exposes some attributes of DatasetInfo
    at the base level of the Dataset for easy access.
    """

    def __init__(self, info: DatasetInfo, split: Optional[NamedSplit]):
        self._info = info
        self._split = split

    @property
    def info(self):
        """:class:`datasets.DatasetInfo` object containing all the metadata in the dataset."""
        return self._info

    @property
    def split(self):
        """:class:`datasets.NamedSplit` object corresponding to a named dataset split."""
        return self._split

    @property
    def builder_name(self) -> str:
        return self._info.builder_name

    @property
    def citation(self) -> str:
        return self._info.citation

    @property
    def config_name(self) -> str:
        return self._info.config_name

    @property
    def dataset_size(self) -> Optional[int]:
        return self._info.dataset_size

    @property
    def description(self) -> str:
        return self._info.description

    @property
    def download_checksums(self) -> Optional[dict]:
        return self._info.download_checksums

    @property
    def download_size(self) -> Optional[int]:
        return self._info.download_size

    @property
    def features(self) -> Features:
        return self._info.features

    @property
    def homepage(self) -> Optional[str]:
        return self._info.homepage

    @property
    def license(self) -> Optional[str]:
        return self._info.license

    @property
    def size_in_bytes(self) -> Optional[int]:
        return self._info.size_in_bytes

    @property
    def supervised_keys(self):
        return self._info.supervised_keys

    @property
    def task_templates(self):
        return self._info.task_templates

    @property
    def version(self):
        return self._info.version


class TensorflowDatasetMixin:
    _TF_DATASET_REFS = set()

    @staticmethod
    def _get_output_signature(dataset: "Dataset", collate_fn: Callable, collate_fn_args: dict, batch_size: int):
        """Private method used by `to_tf_dataset()` to find the shapes and dtypes of samples from this dataset
           after being passed through the collate_fn.

        Args:
            dataset (:obj:`Dataset`): Dataset to load samples from.
            collate_fn(:obj:`bool`): Shuffle the dataset order when loading. Recommended True for training, False for
                validation/evaluation.
            collate_fn(:obj:`Callable`): A function or callable object (such as a `DataCollator`) that will collate
                lists of samples into a batch.
            collate_fn_args (:obj:`Dict`): A `dict` of keyword arguments to be passed to the
                `collate_fn`.
            batch_size (:obj:`int`): The size of batches loaded from the dataset. Used for shape inference.

        Returns:
            :obj:`dict`: Dict mapping column names to tf dtypes
            :obj:`dict`: Dict mapping column names to tf.TensorSpec objects
        """
        if config.TF_AVAILABLE:
            import tensorflow as tf
        else:
            raise ImportError("Called a Tensorflow-specific function but Tensorflow is not installed.")

        # Tensorflow needs an exact signature for tf.numpy_function, so
        # we need to figure out what's coming back in advance. The only way to do this is to run a test batch -
        # the collator may add columns, so we can't figure it out just by inspecting the dataset.
        if len(dataset) == 0:
            raise ValueError("Unable to get the output signature because the dataset is empty.")
        test_batch_size = min(len(dataset), 4)
        test_batch = dataset[:test_batch_size]
        test_batch = [{key: value[i] for key, value in test_batch.items()} for i in range(test_batch_size)]
        test_batch = collate_fn(test_batch, **collate_fn_args)
        columns_to_dtypes = {}
        for key, array in test_batch.items():
            # In case the collate_fn returns something strange
            array = np.array(test_batch[key])
            if np.issubdtype(array.dtype, np.integer) or array.dtype == np.bool:
                cast_dtype = np.int64
            elif np.issubdtype(array.dtype, np.number):
                cast_dtype = np.float32
            else:
                continue  # Probably a string, but whatever it is will cause Tensorflow to shit the bed, so drop it
            columns_to_dtypes[key] = cast_dtype

        signatures = {}
        for column, col_feature in dataset.features.items():
            if column not in columns_to_dtypes:
                continue
            shape = []
            shape_feature = col_feature
            while not isinstance(shape_feature, (Value, ClassLabel)):
                if isinstance(shape_feature, _ArrayXD):
                    shape.extend(list(shape_feature.shape))
                    break
                elif isinstance(shape_feature, Sequence):
                    shape.insert(0, shape_feature.length)
                    shape_feature = shape_feature.feature
                else:
                    raise ValueError(
                        f"Couldn't parse feature {column} with type {type(col_feature)}! "
                        "This may indicate a column was included with an unusual datatype "
                        "that we were unable to process correctly. "
                        "If you're getting this error with one of our datasets, and you're "
                        "sure the column should be convertable to tf.Tensor, please "
                        "file an issue at github.com/huggingface/datasets and tag "
                        "@rocketknight1."
                    )
            shape = [batch_size] + shape
            shape = [dim if dim != -1 else None for dim in shape]

            signatures[column] = tf.TensorSpec(shape=shape, dtype=tf.dtypes.as_dtype(columns_to_dtypes[column]))

        # Catching columns added by the collate_fn, such as MLM labels
        for column, tensor in test_batch.items():
            if column in signatures:
                continue
            if column.startswith("label"):
                if "input_ids" in signatures and test_batch[column].shape == test_batch["input_ids"].shape:
                    shape = signatures["input_ids"].shape
                else:
                    # If this doesn't look like LM labels that got added by the collate_fn, let's not say anything
                    # about the dimensions we're unsure of
                    shape = [batch_size] + [None for dim in tensor.shape.as_list()[1:]]
            else:
                # If this doesn't look like LM labels that got added by the collate_fn, let's not say anything
                # about the dimensions we're unsure of
                shape = [batch_size] + [None for dim in tensor.shape.as_list()[1:]]
            signatures[column] = tf.TensorSpec(shape=shape, dtype=tensor.dtype)
        return columns_to_dtypes, signatures

    def to_tf_dataset(
        self,
        columns: Union[str, List[str]],
        batch_size: int,
        shuffle: bool,
        collate_fn: Callable,
        drop_remainder: bool = None,
        collate_fn_args: Dict[str, Any] = None,
        label_cols: Union[str, List[str]] = None,
        dummy_labels: bool = False,
        prefetch: bool = True,
    ):
        """Create a tf.data.Dataset from the underlying Dataset. This tf.data.Dataset will load and collate batches from
        the Dataset, and is suitable for passing to methods like model.fit() or model.predict().

        Args:
            columns (:obj:`List[str]` or :obj:`str`): Dataset column(s) to load in the tf.data.Dataset. In general,
                only columns that the model can use as input should be included here (numeric data only).
            batch_size (:obj:`int`): Size of batches to load from the dataset.
            shuffle(:obj:`bool`): Shuffle the dataset order when loading. Recommended True for training, False for
                validation/evaluation.
            drop_remainder(:obj:`bool`, default ``None``): Drop the last incomplete batch when loading. If not provided,
                defaults to the same setting as shuffle.
            collate_fn(:obj:`Callable`): A function or callable object (such as a `DataCollator`) that will collate
                lists of samples into a batch.
            collate_fn_args (:obj:`Dict`, optional): An optional `dict` of keyword arguments to be passed to the
                `collate_fn`.
            label_cols (:obj:`List[str]` or :obj:`str`, default ``None``): Dataset column(s) to load as
                labels. Note that many models compute loss internally rather than letting Keras do it, in which case it is
                not necessary to actually pass the labels here, as long as they're in the input `columns`.
            dummy_labels (:obj:`bool`, default ``False``): If no `label_cols` are set, output an array of "dummy" labels
                with each batch. This can avoid problems with `fit()` or `train_on_batch()` that expect labels to be
                a Tensor or np.ndarray, but should (hopefully) not be necessary with our standard train_step().
            prefetch (:obj:`bool`, default ``True``): Whether to run the dataloader in a separate thread and maintain
                a small buffer of batches for training. Improves performance by allowing data to be loaded in the
                background while the model is training.

        Returns:
            :class:`tf.data.Dataset`
        """

        if config.TF_AVAILABLE:
            import tensorflow as tf
        else:
            raise ImportError("Called a Tensorflow-specific function but Tensorflow is not installed.")

        if collate_fn_args is None:
            collate_fn_args = {}

        if label_cols is None:
            label_cols = []
        elif isinstance(label_cols, str):
            label_cols = [label_cols]
        elif len(set(label_cols)) < len(label_cols):
            raise ValueError("List of label_cols contains duplicates.")
        if not columns:
            raise ValueError("Need to specify at least one column.")
        elif isinstance(columns, str):
            columns = [columns]
        elif len(set(columns)) < len(columns):
            raise ValueError("List of columns contains duplicates.")
        if label_cols is not None:
            cols_to_retain = columns + label_cols
        else:
            cols_to_retain = columns
        if "label" in cols_to_retain or "labels" in cols_to_retain or "label_ids" in cols_to_retain:
            cols_to_retain += ["labels", "label", "label_ids"]  # Don't accidentally drop any labels with other names!
        cols_to_retain = list(set(cols_to_retain))  # Remove any duplicates

        if drop_remainder is None:
            # We assume that if you're shuffling it's the train set, so we drop the remainder unless told not to
            drop_remainder = shuffle

        retained_columns = [key for key in self.features.keys() if key in cols_to_retain]
        dataset = self.with_format("numpy", columns=retained_columns)

        columns_to_dtypes, output_signature = self._get_output_signature(
            dataset, collate_fn, collate_fn_args, batch_size=batch_size if drop_remainder else None
        )
        all_columns = list(columns_to_dtypes.keys())
        all_dtypes = list(columns_to_dtypes.values())

        def np_get_batch(indices):
            batch = dataset[indices]
            actual_size = len(list(batch.values())[0])  # Get the length of one of the arrays, assume all same
            # Our collators expect a list of dicts, not a dict of lists/arrays, so we invert
            batch = [{key: value[i] for key, value in batch.items()} for i in range(actual_size)]
            batch = collate_fn(batch, **collate_fn_args)
            out_batch = []
            for col, cast_dtype in columns_to_dtypes.items():
                # In case the collate_fn returns something strange
                array = np.array(batch[col])
                array = array.astype(cast_dtype)
                out_batch.append(array)
            return out_batch

        @tf.function(input_signature=[tf.TensorSpec(None, tf.int64)])
        def fetch_function(indices):
            output = tf.numpy_function(
                # This works because dictionaries always output in insertion order
                np_get_batch,
                inp=[indices],
                Tout=[tf.dtypes.as_dtype(dtype) for dtype in all_dtypes],
            )
            return {key: output[i] for i, key in enumerate(all_columns)}

        tf_dataset = tf.data.Dataset.from_tensor_slices(np.arange(len(dataset), dtype=np.int64))

        if shuffle:
            tf_dataset = tf_dataset.shuffle(len(dataset))

        def ensure_shapes(input_dict):
            return {key: tf.ensure_shape(val, output_signature[key].shape) for key, val in input_dict.items()}

        tf_dataset = tf_dataset.batch(batch_size, drop_remainder=drop_remainder).map(fetch_function).map(ensure_shapes)

        if label_cols:

            def split_features_and_labels(input_batch):
                if "labels" in columns or "label_ids" in columns or "label" in columns:
                    columns.append("labels")
                if "labels" in label_cols or "label_ids" in label_cols or "label" in label_cols:
                    label_cols.append("labels")
                # Some data collators add columns, so our logic is that newly added columns should go
                # into the input dict unless the user asked for them in labels instead
                features = {
                    key: tensor for key, tensor in input_batch.items() if key in columns or key not in label_cols
                }
                labels = {key: tensor for key, tensor in input_batch.items() if key in label_cols}
                if len(features) == 1:
                    features = list(features.values())[0]
                if len(labels) == 1:
                    labels = list(labels.values())[0]
                return features, labels

            tf_dataset = tf_dataset.map(split_features_and_labels)

        elif len(columns) == 1:
            tf_dataset = tf_dataset.map(lambda x: list(x.values())[0])

        if dummy_labels and not label_cols:

            def add_dummy_labels(input_batch):
                return input_batch, tf.zeros(tf.shape(input_batch[columns[0]])[0])

            tf_dataset = tf_dataset.map(add_dummy_labels)

        if prefetch:
            tf_dataset = tf_dataset.prefetch(tf.data.experimental.AUTOTUNE)

        # Remove a reference to the open Arrow file on delete
        def cleanup_callback(ref):
            dataset.__del__()
            self._TF_DATASET_REFS.remove(ref)

        self._TF_DATASET_REFS.add(weakref.ref(tf_dataset, cleanup_callback))
        return tf_dataset


class DatasetTransformationNotAllowedError(Exception):
    pass


def transmit_format(func):
    """Wrapper for dataset transforms that recreate a new Dataset to transmit the format of the original dataset to the new dataset"""

    @wraps(func)
    def wrapper(*args, **kwargs):
        if args:
            self: "Dataset" = args[0]
            args = args[1:]
        else:
            self: "Dataset" = kwargs.pop("self")
        # don't use self.format since it returns a list of columns for 'columns' even if self_format_columns is None
        unformatted_columns = set(self.column_names) - set(self._format_columns or [])
        self_format = {
            "type": self._format_type,
            "format_kwargs": self._format_kwargs,
            "columns": self._format_columns,
            "output_all_columns": self._output_all_columns,
        }
        # apply actual function
        out: Union["Dataset", "DatasetDict"] = func(self, *args, **kwargs)
        datasets: List["Dataset"] = list(out.values()) if isinstance(out, dict) else [out]
        # re-apply format to the output
        for dataset in datasets:
            new_format = self_format.copy()
            if new_format["columns"] is not None:  # new formatted columns = (columns - previously unformatted columns)
                # sort the columns to have a deterministic list of columns that we can compare with `out_format`
                new_format["columns"] = sorted(set(dataset.column_names) - unformatted_columns)
            out_format = {
                "type": dataset._format_type,
                "format_kwargs": dataset._format_kwargs,
                "columns": sorted(dataset._format_columns) if dataset._format_columns is not None else None,
                "output_all_columns": dataset._output_all_columns,
            }
            if out_format != new_format:  # only apply if there's a change not to update the fingerprint for nothing
                dataset.set_format(**new_format)
        return out

    wrapper._decorator_name_ = "transmit_format"
    return wrapper


def transmit_tasks(func):
    """Wrapper for dataset transforms that recreate a new Dataset to transmit the task templates of the original dataset to the new dataset"""

    @wraps(func)
    def wrapper(*args, **kwargs):
        if args:
            self: "Dataset" = args[0]
            args = args[1:]
        else:
            self: "Dataset" = kwargs.pop("self")
        # apply actual function
        out: Union["Dataset", "DatasetDict"] = func(self, *args, **kwargs)
        datasets: List["Dataset"] = list(out.values()) if isinstance(out, dict) else [out]
        for dataset in datasets:
            # Remove task templates if a column mapping of the template is no longer valid
            if self.info.task_templates is not None:
                dataset.info.task_templates = [
                    template
                    for template in self.info.task_templates
                    if all(dataset.features.get(k) == self.features.get(k) for k in template.column_mapping.keys())
                ]
        return out

    wrapper._decorator_name_ = "transmit_tasks"
    return wrapper


def update_metadata_with_features(table: Table, features: Features):
    """To be used in dataset transforms that modify the features of the dataset, in order to update the features stored in the metadata of its schema."""
    features = Features({col_name: features[col_name] for col_name in table.column_names})
    if table.schema.metadata is None or "huggingface".encode("utf-8") not in table.schema.metadata:
        pa_metadata = ArrowWriter._build_metadata(DatasetInfo(features=features))
    else:
        metadata = json.loads(table.schema.metadata["huggingface".encode("utf-8")].decode())
        if "info" not in metadata:
            metadata["info"] = asdict(DatasetInfo(features=features))
        else:
            metadata["info"]["features"] = asdict(DatasetInfo(features=features))["features"]
        pa_metadata = {"huggingface": json.dumps(metadata)}
    table = table.replace_schema_metadata(pa_metadata)
    return table


def _check_table(table) -> Table:
    """We check the table type to make sure it's an instance of :class:`datasets.table.Table`"""
    if isinstance(table, pa.Table):
        # for a pyarrow table, we can just consider it as a in-memory table
        # this is here for backward compatibility
        return InMemoryTable(table)
    elif isinstance(table, Table):
        return table
    else:
        raise TypeError(f"Expected a pyarrow.Table or a datasets.table.Table object, but got {table}.")


def _check_column_names(column_names: List[str]):
    """Check the column names to make sure they don't contain duplicates."""
    counter = Counter(column_names)
    if not all(count == 1 for count in counter.values()):
        duplicated_columns = [col for col in counter if counter[col] > 1]
        raise ValueError(f"The table can't have duplicated columns but columns {duplicated_columns} are duplicated.")


def _check_if_features_can_be_aligned(features_list: List[Features]):
    """Check if the dictionaries of features can be aligned.

    Two dictonaries of features can be aligned if the keys they share have the same type or some of them is of type `Value("null")`.
    """
    name2feature = {}
    for features in features_list:
        for k, v in features.items():
            if k not in name2feature or (isinstance(name2feature[k], Value) and name2feature[k].dtype == "null"):
                name2feature[k] = v

    for features in features_list:
        for k, v in features.items():
            if not (isinstance(v, Value) and v.dtype == "null") and name2feature[k] != v:
                raise ValueError(
                    f'The features can\'t be aligned because the key {k} of features {features} has unexpected type - {v} (expected either {name2feature[k]} or Value("null").'
                )


def _align_features(features_list: List[Features]) -> List[Features]:
    """Align dictionaries of features so that the keys that are found in multiple dictionaries share the same feature."""
    name2feature = {}
    for features in features_list:
        for k, v in features.items():
            if k not in name2feature or (isinstance(name2feature[k], Value) and name2feature[k].dtype == "null"):
                name2feature[k] = v

    return [Features({k: name2feature[k] for k in features.keys()}) for features in features_list]


class NonExistentDatasetError(Exception):
    """Used when we expect the existence of a dataset"""

    pass


class Dataset(DatasetInfoMixin, IndexableMixin, TensorflowDatasetMixin):
    """A Dataset backed by an Arrow table."""

    def __init__(
        self,
        arrow_table: Table,
        info: Optional[DatasetInfo] = None,
        split: Optional[NamedSplit] = None,
        indices_table: Optional[Table] = None,
        fingerprint: Optional[str] = None,
    ):
        info = info.copy() if info is not None else DatasetInfo()
        DatasetInfoMixin.__init__(self, info=info, split=split)
        IndexableMixin.__init__(self)

        self._data: Table = _check_table(arrow_table)
        self._indices: Optional[Table] = _check_table(indices_table) if indices_table is not None else None
        maybe_register_dataset_for_temp_dir_deletion(self)

        self._format_type: Optional[str] = None
        self._format_kwargs: dict = {}
        self._format_columns: Optional[list] = None
        self._output_all_columns: bool = False
        self._fingerprint: str = fingerprint

        # Read metadata

        if self._data.schema.metadata is not None and "huggingface".encode("utf-8") in self._data.schema.metadata:
            metadata = json.loads(self._data.schema.metadata["huggingface".encode("utf-8")].decode())
            if (
                "fingerprint" in metadata and self._fingerprint is None
            ):  # try to load fingerprint from the arrow file metadata
                self._fingerprint = metadata["fingerprint"]

        # Infer features if None
        inferred_features = Features.from_arrow_schema(arrow_table.schema)
        if self.info.features is None:
            self.info.features = inferred_features
        else:  # make sure the nested columns are in the right order
            self.info.features = self.info.features.reorder_fields_as(inferred_features)

        # Infer fingerprint if None

        if self._fingerprint is None:
            self._fingerprint = generate_fingerprint(self)

        # Sanity checks

        if self.features is None:
            raise ValueError("Features can't be None in a Dataset object")
        if self._fingerprint is None:
            raise ValueError("Fingerprint can't be None in a Dataset object")
        if self.info.features.type != inferred_features.type:
            raise ValueError(
                f"External features info don't match the dataset:\nGot\n{self.info.features}\nwith type\n{self.info.features.type}\n\nbut expected something like\n{inferred_features}\nwith type\n{inferred_features.type}"
            )

        if self._indices is not None:
            if not pa.types.is_unsigned_integer(self._indices.column(0)[0].type):
                raise ValueError(
                    f"indices must be an Arrow table of unsigned integers, current type is {self._indices.column(0)[0].type}"
                )
        _check_column_names(self._data.column_names)

        self._data = update_metadata_with_features(self._data, self.features)

    @classmethod
    def from_file(
        cls,
        filename: str,
        info: Optional[DatasetInfo] = None,
        split: Optional[NamedSplit] = None,
        indices_filename: Optional[str] = None,
        in_memory: bool = False,
    ) -> "Dataset":
        """Instantiate a Dataset backed by an Arrow table at filename.

        Args:
            filename (:obj:`str`): File name of the dataset.
            info (:class:`DatasetInfo`, optional): Dataset information, like description, citation, etc.
            split (:class:`NamedSplit`, optional): Name of the dataset split.
            indices_filename (:obj:`str`, optional): File names of the indices.
            in_memory (:obj:`bool`, default ``False``): Whether to copy the data in-memory.

        Returns:
            :class:`Dataset`
        """
        table = ArrowReader.read_table(filename, in_memory=in_memory)

        if indices_filename is not None:
            indices_pa_table = ArrowReader.read_table(indices_filename, in_memory=in_memory)
        else:
            indices_pa_table = None

        return cls(
            arrow_table=table,
            info=info,
            split=split,
            indices_table=indices_pa_table,
        )

    @classmethod
    def from_buffer(
        cls,
        buffer: pa.Buffer,
        info: Optional[DatasetInfo] = None,
        split: Optional[NamedSplit] = None,
        indices_buffer: Optional[pa.Buffer] = None,
    ) -> "Dataset":
        """Instantiate a Dataset backed by an Arrow buffer.

        Args:
            buffer (:obj:`pyarrow.Buffer`): Arrow buffer.
            info (:class:`DatasetInfo`, optional): Dataset information, like description, citation, etc.
            split (:class:`NamedSplit`, optional): Name of the dataset split.
            indices_buffer (:obj:`pyarrow.Buffer`, optional): Indices Arrow buffer.

        Returns:
            :class:`Dataset`
        """
        table = InMemoryTable.from_buffer(buffer)

        if indices_buffer is not None:
            indices_table = InMemoryTable.from_buffer(buffer)
        else:
            indices_table = None

        return cls(table, info=info, split=split, indices_table=indices_table)

    @classmethod
    def from_pandas(
        cls,
        df: pd.DataFrame,
        features: Optional[Features] = None,
        info: Optional[DatasetInfo] = None,
        split: Optional[NamedSplit] = None,
        preserve_index: Optional[bool] = None,
    ) -> "Dataset":
        """
        Convert :obj:`pandas.DataFrame` to a :obj:`pyarrow.Table` to create a :class:`Dataset`.

        The column types in the resulting Arrow Table are inferred from the dtypes of the pandas.Series in the
        DataFrame. In the case of non-object Series, the NumPy dtype is translated to its Arrow equivalent. In the
        case of `object`, we need to guess the datatype by looking at the Python objects in this Series.

        Be aware that Series of the `object` dtype don't carry enough information to always lead to a meaningful Arrow
        type. In the case that we cannot infer a type, e.g. because the DataFrame is of length 0 or the Series only
        contains None/nan objects, the type is set to null. This behavior can be avoided by constructing explicit
        features and passing it to this function.

        Args:
            df (:obj:`pandas.DataFrame`): Dataframe that contains the dataset.
            features (:class:`Features`, optional): Dataset features.
            info (:class:`DatasetInfo`, optional): Dataset information, like description, citation, etc.
            split (:class:`NamedSplit`, optional): Name of the dataset split.
            preserve_index (:obj:`bool`, optional): Whether to store the index as an additional column in the resulting Dataset.
                The default of None will store the index as a column, except for RangeIndex which is stored as metadata only.
                Use preserve_index=True to force it to be stored as a column.

        Returns:
            :class:`Dataset`
        """
        if info is not None and features is not None and info.features != features:
            raise ValueError(
                f"Features specified in `features` and `info.features` can't be different:\n{features}\n{info.features}"
            )
        features = features if features is not None else info.features if info is not None else None
        if info is None:
            info = DatasetInfo()
        info.features = features
<<<<<<< HEAD
        table = InMemoryTable.from_pandas(df=df, schema=features.arrow_schema if features is not None else None)
=======
        table = InMemoryTable.from_pandas(
            df=df, preserve_index=preserve_index, schema=pa.schema(features.type) if features is not None else None
        )
>>>>>>> b3607371
        return cls(table, info=info, split=split)

    @classmethod
    def from_dict(
        cls,
        mapping: dict,
        features: Optional[Features] = None,
        info: Optional[Any] = None,
        split: Optional[Any] = None,
    ) -> "Dataset":
        """
        Convert :obj:`dict` to a :obj:`pyarrow.Table` to create a :class:`Dataset`.

        Args:
            mapping (:obj:`Mapping`): Mapping of strings to Arrays or Python lists.
            features (:class:`Features`, optional): Dataset features.
            info (:class:`DatasetInfo`, optional): Dataset information, like description, citation, etc.
            split (:class:`NamedSplit`, optional): Name of the dataset split.

        Returns:
            :class:`Dataset`
        """
        if info is not None and features is not None and info.features != features:
            raise ValueError(
                f"Features specified in `features` and `info.features` can't be different:\n{features}\n{info.features}"
            )
        features = features if features is not None else info.features if info is not None else None
        if info is None:
            info = DatasetInfo()
        info.features = features
        if features is not None:
            mapping = features.encode_batch(mapping)
        mapping = {
            col: OptimizedTypedSequence(data, type=features[col] if features is not None else None, col=col)
            for col, data in mapping.items()
        }
        pa_table = InMemoryTable.from_pydict(mapping=mapping)
        if info.features is None:
            info.features = Features({col: ts.get_inferred_type() for col, ts in mapping.items()})
        return cls(pa_table, info=info, split=split)

    @staticmethod
    def from_csv(
        path_or_paths: Union[PathLike, List[PathLike]],
        split: Optional[NamedSplit] = None,
        features: Optional[Features] = None,
        cache_dir: str = None,
        keep_in_memory: bool = False,
        **kwargs,
    ):
        """Create Dataset from CSV file(s).

        Args:
            path_or_paths (path-like or list of path-like): Path(s) of the CSV file(s).
            split (:class:`NamedSplit`, optional): Split name to be assigned to the dataset.
            features (:class:`Features`, optional): Dataset features.
            cache_dir (:obj:`str`, optional, default ``"~/.cache/huggingface/datasets"``): Directory to cache data.
            keep_in_memory (:obj:`bool`, default ``False``): Whether to copy the data in-memory.
            **kwargs: Keyword arguments to be passed to :meth:`pandas.read_csv`.

        Returns:
            :class:`Dataset`
        """
        # Dynamic import to avoid circular dependency
        from .io.csv import CsvDatasetReader

        return CsvDatasetReader(
            path_or_paths, split=split, features=features, cache_dir=cache_dir, keep_in_memory=keep_in_memory, **kwargs
        ).read()

    @staticmethod
    def from_json(
        path_or_paths: Union[PathLike, List[PathLike]],
        split: Optional[NamedSplit] = None,
        features: Optional[Features] = None,
        cache_dir: str = None,
        keep_in_memory: bool = False,
        field: Optional[str] = None,
        **kwargs,
    ):
        """Create Dataset from JSON or JSON Lines file(s).

        Args:
            path_or_paths (path-like or list of path-like): Path(s) of the JSON or JSON Lines file(s).
            split (:class:`NamedSplit`, optional): Split name to be assigned to the dataset.
            features (:class:`Features`, optional): Dataset features.
            cache_dir (:obj:`str`, optional, default ``"~/.cache/huggingface/datasets"``): Directory to cache data.
            keep_in_memory (:obj:`bool`, default ``False``): Whether to copy the data in-memory.
            field (:obj:`str`, optional): Field name of the JSON file where the dataset is contained in.
            **kwargs: Keyword arguments to be passed to :class:`JsonConfig`.

        Returns:
            :class:`Dataset`
        """
        # Dynamic import to avoid circular dependency
        from .io.json import JsonDatasetReader

        return JsonDatasetReader(
            path_or_paths,
            split=split,
            features=features,
            cache_dir=cache_dir,
            keep_in_memory=keep_in_memory,
            field=field,
            **kwargs,
        ).read()

    @staticmethod
    def from_parquet(
        path_or_paths: Union[PathLike, List[PathLike]],
        split: Optional[NamedSplit] = None,
        features: Optional[Features] = None,
        cache_dir: str = None,
        keep_in_memory: bool = False,
        columns: Optional[List[str]] = None,
        **kwargs,
    ):
        """Create Dataset from Parquet file(s).

        Args:
            path_or_paths (path-like or list of path-like): Path(s) of the Parquet file(s).
            split (:class:`NamedSplit`, optional): Split name to be assigned to the dataset.
            features (:class:`Features`, optional): Dataset features.
            cache_dir (:obj:`str`, optional, default ``"~/.cache/huggingface/datasets"``): Directory to cache data.
            keep_in_memory (:obj:`bool`, default ``False``): Whether to copy the data in-memory.
            columns (:obj:`List[str]`, optional): If not None, only these columns will be read from the file.
                A column name may be a prefix of a nested field, e.g. 'a' will select
                'a.b', 'a.c', and 'a.d.e'.
            **kwargs: Keyword arguments to be passed to :class:`ParquetConfig`.

        Returns:
            :class:`Dataset`
        """
        # Dynamic import to avoid circular dependency
        from .io.parquet import ParquetDatasetReader

        return ParquetDatasetReader(
            path_or_paths,
            split=split,
            features=features,
            cache_dir=cache_dir,
            keep_in_memory=keep_in_memory,
            columns=columns,
            **kwargs,
        ).read()

    @staticmethod
    def from_text(
        path_or_paths: Union[PathLike, List[PathLike]],
        split: Optional[NamedSplit] = None,
        features: Optional[Features] = None,
        cache_dir: str = None,
        keep_in_memory: bool = False,
        **kwargs,
    ):
        """Create Dataset from text file(s).

        Args:
            path_or_paths (path-like or list of path-like): Path(s) of the text file(s).
            split (:class:`NamedSplit`, optional): Split name to be assigned to the dataset.
            features (:class:`Features`, optional): Dataset features.
            cache_dir (:obj:`str`, optional, default ``"~/.cache/huggingface/datasets"``): Directory to cache data.
            keep_in_memory (:obj:`bool`, default ``False``): Whether to copy the data in-memory.
            **kwargs: Keyword arguments to be passed to :class:`TextConfig`.

        Returns:
            :class:`Dataset`
        """
        # Dynamic import to avoid circular dependency
        from .io.text import TextDatasetReader

        return TextDatasetReader(
            path_or_paths, split=split, features=features, cache_dir=cache_dir, keep_in_memory=keep_in_memory, **kwargs
        ).read()

    def __del__(self):
        if hasattr(self, "_data"):
            del self._data
        if hasattr(self, "_indices"):
            del self._indices

    def __enter__(self):
        return self

    def __exit__(self, exc_type, exc_val, exc_tb):
        # Here `del` is used to del the pyarrow tables. This properly closes the files used for memory mapped tables
        self.__del__()

    def save_to_disk(self, dataset_path: str, fs=None):
        """
        Saves a dataset to a dataset directory, or in a filesystem using either :class:`~filesystems.S3FileSystem` or
        any implementation of ``fsspec.spec.AbstractFileSystem``.

        Args:
            dataset_path (:obj:`str`): Path (e.g. `dataset/train`) or remote URI (e.g. `s3://my-bucket/dataset/train`)
                of the dataset directory where the dataset will be saved to.
            fs (:class:`~filesystems.S3FileSystem`, ``fsspec.spec.AbstractFileSystem``, optional, defaults ``None``):
                Instance of the remote filesystem used to download the files from.
        """
        if self.list_indexes():
            raise ValueError("please remove all the indexes using `dataset.drop_index` before saving a dataset")

        dataset = self.flatten_indices() if self._indices is not None else self

        if is_remote_filesystem(fs):
            dataset_path = extract_path_from_uri(dataset_path)
        else:
            fs = fsspec.filesystem("file")
            cache_files_paths = [Path(cache_filename["filename"]) for cache_filename in self.cache_files]
            # Check that the dataset doesn't overwrite iself. It can cause a permission error on Windows and a segfault on linux.
            if Path(dataset_path, config.DATASET_ARROW_FILENAME) in cache_files_paths:
                raise PermissionError(
                    f"Tried to overwrite {Path(dataset_path, config.DATASET_ARROW_FILENAME)} but a dataset can't overwrite itself."
                )
            if Path(dataset_path, config.DATASET_INDICES_FILENAME) in cache_files_paths:
                raise PermissionError(
                    f"Tried to overwrite {Path(dataset_path, config.DATASET_INDICES_FILENAME)} but a dataset can't overwrite itself."
                )

        # Get json serializable state
        state = {
            key: dataset.__dict__[key]
            for key in [
                "_fingerprint",
                "_format_columns",
                "_format_kwargs",
                "_format_type",
                "_indexes",
                "_output_all_columns",
            ]
        }

        split = dataset.__dict__["_split"]
        state["_split"] = str(split) if split is not None else split

        state["_data_files"] = [{"filename": config.DATASET_ARROW_FILENAME}]
        for k in state["_format_kwargs"].keys():
            try:
                json.dumps(state["_format_kwargs"][k])
            except TypeError as e:
                raise TypeError(
                    str(e) + f"\nThe format kwargs must be JSON serializable, but key '{k}' isn't."
                ) from None

        # Get json serializable dataset info
        dataset_info = asdict(dataset._info)

        # Save dataset + indices + state + info
        fs.makedirs(dataset_path, exist_ok=True)
        with fs.open(Path(dataset_path, config.DATASET_ARROW_FILENAME).as_posix(), "wb") as dataset_file:
            with ArrowWriter(stream=dataset_file) as writer:
                writer.write_table(dataset._data)
                writer.finalize()
        with fs.open(
            Path(dataset_path, config.DATASET_STATE_JSON_FILENAME).as_posix(), "w", encoding="utf-8"
        ) as state_file:
            json.dump(state, state_file, indent=2, sort_keys=True)
        with fs.open(
            Path(dataset_path, config.DATASET_INFO_FILENAME).as_posix(), "w", encoding="utf-8"
        ) as dataset_info_file:
            # Sort only the first level of keys, or we might shuffle fields of nested features if we use sort_keys=True
            sorted_keys_dataset_info = {key: dataset_info[key] for key in sorted(dataset_info)}
            json.dump(sorted_keys_dataset_info, dataset_info_file, indent=2)
        logger.info(f"Dataset saved in {dataset_path}")

    @staticmethod
    def _build_local_temp_path(uri_or_path: str) -> Path:
        """
        Builds and returns a Path concatenating a local temporary dir with the dir path (or absolute/relative
        path extracted from the uri) passed.

        Args:
            uri_or_path (:obj:`str`): Path (e.g. `"dataset/train"`) or remote URI (e.g.
                `"s3://my-bucket/dataset/train"`) to concatenate.

        Returns:
            :class:`Path`: the concatenated path (temp dir + path)
        """
        src_dataset_path = Path(uri_or_path)
        tmp_dir = get_temporary_cache_files_directory()
        return Path(tmp_dir, src_dataset_path.relative_to(src_dataset_path.anchor))

    @staticmethod
    def load_from_disk(dataset_path: str, fs=None, keep_in_memory: Optional[bool] = None) -> "Dataset":
        """
        Loads a dataset that was previously saved using :meth:`save_to_disk` from a dataset directory, or from a
        filesystem using either :class:`~filesystems.S3FileSystem` or any implementation of
        ``fsspec.spec.AbstractFileSystem``.

        Args:
            dataset_path (:obj:`str`): Path (e.g. `"dataset/train"`) or remote URI (e.g.
                `"s3//my-bucket/dataset/train"`) of the dataset directory where the dataset will be loaded from.
            fs (:class:`~filesystems.S3FileSystem`, ``fsspec.spec.AbstractFileSystem``, optional, default ``None``):
                Instance of the remote filesystem used to download the files from.
            keep_in_memory (:obj:`bool`, default ``None``): Whether to copy the dataset in-memory. If `None`, the
                dataset will not be copied in-memory unless explicitly enabled by setting
                `datasets.config.IN_MEMORY_MAX_SIZE` to nonzero. See more details in the
                :ref:`load_dataset_enhancing_performance` section.

        Returns:
            :class:`Dataset` or :class:`DatasetDict`:
            - If `dataset_path` is a path of a dataset directory: the dataset requested.
            - If `dataset_path` is a path of a dataset dict directory: a ``datasets.DatasetDict`` with each split.
        """
        # copies file from filesystem if it is remote filesystem to local filesystem and modifies dataset_path to temp directory containing local copies
        fs = fsspec.filesystem("file") if fs is None else fs
        dataset_dict_json_path = Path(dataset_path, config.DATASETDICT_JSON_FILENAME).as_posix()
        dataset_info_path = Path(dataset_path, config.DATASET_INFO_FILENAME).as_posix()
        if not fs.isfile(dataset_info_path) and fs.isfile(dataset_dict_json_path):
            raise FileNotFoundError(
                f"No such file or directory: '{dataset_info_path}'. Expected to load a Dataset object, but got a DatasetDict. Please use datasets.load_from_disk instead."
            )

        if is_remote_filesystem(fs):
            src_dataset_path = extract_path_from_uri(dataset_path)
            dataset_path = Dataset._build_local_temp_path(src_dataset_path)
            fs.download(src_dataset_path, dataset_path.as_posix(), recursive=True)

        with open(
            Path(dataset_path, config.DATASET_STATE_JSON_FILENAME).as_posix(), "r", encoding="utf-8"
        ) as state_file:
            state = json.load(state_file)
        with open(
            Path(dataset_path, config.DATASET_INFO_FILENAME).as_posix(), "r", encoding="utf-8"
        ) as dataset_info_file:
            dataset_info = DatasetInfo.from_dict(json.load(dataset_info_file))

        dataset_size = estimate_dataset_size(
            Path(dataset_path, data_file["filename"]) for data_file in state["_data_files"]
        )
        keep_in_memory = keep_in_memory if keep_in_memory is not None else is_small_dataset(dataset_size)
        table_cls = InMemoryTable if keep_in_memory else MemoryMappedTable
        arrow_table = concat_tables(
            table_cls.from_file(Path(dataset_path, data_file["filename"]).as_posix())
            for data_file in state["_data_files"]
        )

        split = state["_split"]
        split = Split(split) if split is not None else split

        return Dataset(
            arrow_table=arrow_table,
            info=dataset_info,
            split=split,
            fingerprint=state["_fingerprint"],
        )

    @property
    def data(self) -> Table:
        """The Apache Arrow table backing the dataset."""
        return self._data

    @property
    def cache_files(self) -> List[dict]:
        """The cache files containing the Apache Arrow table backing the dataset."""
        cache_files = list_table_cache_files(self._data)
        if self._indices is not None:
            cache_files += list_table_cache_files(self._indices)
        return [{"filename": cache_filename} for cache_filename in cache_files]

    @property
    def num_columns(self) -> int:
        """Number of columns in the dataset."""
        return self._data.num_columns

    @property
    def num_rows(self) -> int:
        """Number of rows in the dataset (same as :meth:`Dataset.__len__`)."""
        if self._indices is not None:
            return self._indices.num_rows
        return self._data.num_rows

    @property
    def column_names(self) -> List[str]:
        """Names of the columns in the dataset."""
        return self._data.column_names

    @property
    def shape(self) -> Tuple[int, int]:
        """Shape of the dataset (number of columns, number of rows)."""
        if self._indices is not None:
            return (self._indices.num_rows, self._data.num_columns)
        return self._data.shape

    def unique(self, column: str) -> List[Any]:
        """Return a list of the unique elements in a column.

        This is implemented in the low-level backend and as such, very fast.

        Args:
            column (:obj:`str`): Column name (list all the column names with :func:`datasets.Dataset.column_names`).

        Returns:
            :obj:`list`: List of unique elements in the given column.
        """
        if column not in self._data.column_names:
            raise ValueError(f"Column ({column}) not in table columns ({self._data.column_names}).")

        if self._indices is not None and self._indices.num_rows != self._data.num_rows:
            dataset = self.flatten_indices()
        else:
            dataset = self

        return dataset._data.column(column).unique().to_pylist()

    def class_encode_column(self, column: str, include_nulls: bool = False) -> "Dataset":
        """Casts the given column as :obj:``datasets.features.ClassLabel`` and updates the table.

        Args:
            column (`str`): The name of the column to cast (list all the column names with :func:`datasets.Dataset.column_names`)
            include_nulls (`bool`, default `False`):
                Whether to include null values in the class labels. If True, the null values will be encoded as the `"None"` class label.

                .. versionadded:: 1.14.2
        """
        # Sanity checks
        if column not in self._data.column_names:
            raise ValueError(f"Column ({column}) not in table columns ({self._data.column_names}).")
        src_feat = self.features[column]
        if not isinstance(src_feat, Value):
            raise ValueError(
                f"Class encoding is only supported for {Value.__name__} column, and column {column} is {type(src_feat).__name__}."
            )

        if src_feat.dtype != "string" or (include_nulls and None in self.unique(column)):

            def stringify_column(batch):
                batch[column] = [
                    str(sample) if include_nulls or sample is not None else None for sample in batch[column]
                ]
                return batch

            dset = self.map(
                stringify_column,
                batched=True,
                desc="Stringifying the column",
            )
        else:
            dset = self

        # Create the new feature
        class_names = sorted(str(sample) for sample in dset.unique(column) if include_nulls or sample is not None)
        dst_feat = ClassLabel(names=class_names)

        def cast_to_class_labels(batch):
            batch[column] = [
                dst_feat.str2int(str(sample)) if include_nulls or sample is not None else None
                for sample in batch[column]
            ]
            return batch

        dset = dset.map(
            cast_to_class_labels,
            batched=True,
            desc="Casting to class labels",
        )

        new_features = dset.features.copy()
        new_features[column] = dst_feat
        dset = dset.cast(new_features)

        return dset

    @deprecated()
    @fingerprint_transform(inplace=True)
    def dictionary_encode_column_(self, column: str):
        """Dictionary encode a column.

        Dictionary encode can reduce the size of a column with many repetitions (e.g. string labels columns)
        by storing a dictionary of the strings. This only affect the internal storage.

        .. deprecated:: 1.4.0

        Args:
            column (:obj:`str`):

        """
        if column not in self._data.column_names:
            raise ValueError(f"Column ({column}) not in table columns ({self._data.column_names}).")
        casted_schema: pa.Schema = self._data.schema
        field_index = casted_schema.get_field_index(column)
        field: pa.Field = casted_schema.field(field_index)
        casted_field = pa.field(field.name, pa.dictionary(pa.int32(), field.type), nullable=False)
        casted_schema.set(field_index, casted_field)
        self._data = self._data.cast(casted_schema)
        self.info.features = Features.from_arrow_schema(self._data.schema)
        self._data = update_metadata_with_features(self._data, self.features)

    @deprecated(help_message="Use Dataset.flatten instead.")
    @fingerprint_transform(inplace=True)
    def flatten_(self, max_depth=16):
        """In-place version of :meth:`Dataset.flatten`.

        .. deprecated:: 1.4.0
            Use :meth:`Dataset.flatten` instead.
        """
        for depth in range(1, max_depth):
            if any(isinstance(field.type, pa.StructType) for field in self._data.schema):
                self._data = self._data.flatten()
            else:
                break
        self.info.features = self.features.flatten(max_depth=max_depth)
        self._data = update_metadata_with_features(self._data, self.features)
        logger.info(f'Flattened dataset from depth {depth} to depth { 1 if depth + 1 < max_depth else "unknown"}.')

    @fingerprint_transform(inplace=False)
    def flatten(self, new_fingerprint, max_depth=16) -> "Dataset":
        """Flatten the table.
        Each column with a struct type is flattened into one column per struct field.
        Other columns are left unchanged.

        Returns:
            :class:`Dataset`: A copy of the dataset with flattened columns.
        """
        dataset = copy.deepcopy(self)
        for depth in range(1, max_depth):
            if any(isinstance(field.type, pa.StructType) for field in dataset._data.schema):
                dataset._data = dataset._data.flatten()
            else:
                break
        dataset.info.features = self.features.flatten(max_depth=max_depth)
        dataset._data = update_metadata_with_features(dataset._data, dataset.features)
        logger.info(f'Flattened dataset from depth {depth} to depth {1 if depth + 1 < max_depth else "unknown"}.')
        dataset._fingerprint = new_fingerprint
        return dataset

    @deprecated(help_message="Use Dataset.cast instead.")
    def cast_(
        self,
        features: Features,
        batch_size: Optional[int] = 10_000,
        keep_in_memory: bool = False,
        load_from_cache_file: bool = True,
        cache_file_name: Optional[str] = None,
        writer_batch_size: Optional[int] = 10_000,
        num_proc: Optional[int] = None,
    ):
        """In-place version of :meth:`Dataset.cast`.

        .. deprecated:: 1.4.0
            Use :meth:`Dataset.cast` instead.

        Args:
            features (:class:`datasets.Features`): New features to cast the dataset to.
                The name of the fields in the features must match the current column names.
                The type of the data must also be convertible from one type to the other.
                For non-trivial conversion, e.g. string <-> ClassLabel you should use :func:`map` to update the Dataset.
            batch_size (`Optional[int]`, defaults to `1000`): Number of examples per batch provided to cast.
                `batch_size <= 0` or `batch_size == None`: Provide the full dataset as a single batch to cast.
            keep_in_memory (:obj:`bool`, default ``False``): Whether to copy the data in-memory.
            load_from_cache_file (:obj:`bool`, default `True` if caching is enabled): If a cache file storing the current computation from `function`
                can be identified, use it instead of recomputing.
            cache_file_name (`Optional[str]`, default `None`): Provide the name of a path for the cache file. It is used to store the
                results of the computation instead of the automatically generated cache file name.
            writer_batch_size (:obj:`int`, default `1000`): Number of rows per write operation for the cache file writer.
                This value is a good trade-off between memory usage during the processing, and processing speed.
                Higher value makes the processing do fewer lookups, lower value consume less temporary memory while running `.map()`.
            num_proc (`Optional[int]`, default `None`): Number of processes for multiprocessing. By default it doesn't
                use multiprocessing.
        """
        if sorted(features) != sorted(self._data.column_names):
            raise ValueError(
                f"The columns in features ({list(features)}) must be identical "
                f"as the columns in the dataset: {self._data.column_names}"
            )

        type = features.type
        schema = pa.schema({col_name: type[col_name].type for col_name in self._data.column_names})
        dataset = self.with_format("arrow")
        dataset = dataset.map(
            partial(table_cast, schema=schema),
            batched=True,
            batch_size=batch_size,
            keep_in_memory=keep_in_memory,
            load_from_cache_file=load_from_cache_file,
            cache_file_name=cache_file_name,
            writer_batch_size=writer_batch_size,
            num_proc=num_proc,
            features=features,
            desc="Casting the dataset",
        )
        self._data = dataset._data
        self._info = dataset._info
        self._fingerprint = dataset._fingerprint

    def cast(
        self,
        features: Features,
        batch_size: Optional[int] = 10_000,
        keep_in_memory: bool = False,
        load_from_cache_file: bool = True,
        cache_file_name: Optional[str] = None,
        writer_batch_size: Optional[int] = 10_000,
        num_proc: Optional[int] = None,
    ) -> "Dataset":
        """
        Cast the dataset to a new set of features.

        Args:
            features (:class:`datasets.Features`): New features to cast the dataset to.
                The name of the fields in the features must match the current column names.
                The type of the data must also be convertible from one type to the other.
                For non-trivial conversion, e.g. string <-> ClassLabel you should use :func:`map` to update the Dataset.
            batch_size (`Optional[int]`, defaults to `1000`): Number of examples per batch provided to cast.
                `batch_size <= 0` or `batch_size == None`: Provide the full dataset as a single batch to cast.
            keep_in_memory (:obj:`bool`, default ``False``): Whether to copy the data in-memory.
            load_from_cache_file (:obj:`bool`, default `True` if caching is enabled): If a cache file storing the current computation from `function`
                can be identified, use it instead of recomputing.
            cache_file_name (`Optional[str]`, default `None`): Provide the name of a path for the cache file. It is used to store the
                results of the computation instead of the automatically generated cache file name.
            writer_batch_size (:obj:`int`, default `1000`): Number of rows per write operation for the cache file writer.
                This value is a good trade-off between memory usage during the processing, and processing speed.
                Higher value makes the processing do fewer lookups, lower value consume less temporary memory while running `.map()`.
            num_proc (`Optional[int]`, default `None`): Number of processes for multiprocessing. By default it doesn't
                use multiprocessing.

        Returns:
            :class:`Dataset`: A copy of the dataset with casted features.
        """
        if sorted(features) != sorted(self._data.column_names):
            raise ValueError(
                f"The columns in features ({list(features)}) must be identical "
                f"as the columns in the dataset: {self._data.column_names}"
            )

        type = features.type
        schema = pa.schema({col_name: type[col_name].type for col_name in self._data.column_names})
        format = self.format
        dataset = self.with_format("arrow")
        # capture the PyArrow version here to make the lambda serializable on Windows
        dataset = dataset.map(
            partial(table_cast, schema=schema),
            batched=True,
            batch_size=batch_size,
            keep_in_memory=keep_in_memory,
            load_from_cache_file=load_from_cache_file,
            cache_file_name=cache_file_name,
            writer_batch_size=writer_batch_size,
            num_proc=num_proc,
            features=features,
            desc="Casting the dataset",
        )
        dataset = dataset.with_format(**format)
        return dataset

    @fingerprint_transform(inplace=False)
    def cast_column(self, column: str, feature: FeatureType, new_fingerprint: str) -> "Dataset":
        """Cast column to feature for decoding.

        Args:
            column (:obj:`str`): Column name.
            feature (:class:`FeatureType`): Target feature.

        Returns:
            :class:`Dataset`
        """
        if hasattr(feature, "cast_storage"):
            dataset = copy.deepcopy(self)
            dataset.features[column] = feature
            dataset._fingerprint = new_fingerprint
            dataset._data = dataset._data.cast(dataset.features.arrow_schema)
            dataset._data = update_metadata_with_features(dataset._data, dataset.features)
            return dataset
        else:
            features = self.features.copy()
            features[column] = feature
            return self.cast(features)

    @deprecated(help_message="Use Dataset.remove_columns instead.")
    @fingerprint_transform(inplace=True)
    def remove_columns_(self, column_names: Union[str, List[str]]):
        """In-place version of :meth:`Dataset.remove_columns`.

        .. deprecated:: 1.4.0
            Use :meth:`Dataset.remove_columns` instead.

        Args:
            column_names (:obj:`Union[str, List[str]]`): Name of the column(s) to remove.
        """
        if isinstance(column_names, str):
            column_names = [column_names]

        for column_name in column_names:
            if column_name not in self._data.column_names:
                raise ValueError(
                    f"Column name {column_name} not in the dataset. "
                    f"Current columns in the dataset: {self._data.column_names}"
                )

        for column_name in column_names:
            del self._info.features[column_name]

        self._data = self._data.drop(column_names)
        self._data = update_metadata_with_features(self._data, self.features)

    @transmit_tasks
    @fingerprint_transform(inplace=False)
    def remove_columns(self, column_names: Union[str, List[str]], new_fingerprint) -> "Dataset":
        """
        Remove one or several column(s) in the dataset and the features associated to them.

        You can also remove a column using :func:`Dataset.map` with `remove_columns` but the present method
        is in-place (doesn't copy the data to a new dataset) and is thus faster.

        Args:
            column_names (:obj:`Union[str, List[str]]`): Name of the column(s) to remove.
            new_fingerprint

        Returns:
            :class:`Dataset`: A copy of the dataset object without the columns to remove.
        """
        dataset = copy.deepcopy(self)
        if isinstance(column_names, str):
            column_names = [column_names]

        for column_name in column_names:
            if column_name not in dataset._data.column_names:
                raise ValueError(
                    f"Column name {column_name} not in the dataset. "
                    f"Current columns in the dataset: {dataset._data.column_names}"
                )

        for column_name in column_names:
            del dataset._info.features[column_name]

        dataset._data = dataset._data.drop(column_names)
        dataset._data = update_metadata_with_features(dataset._data, dataset.features)
        dataset._fingerprint = new_fingerprint
        return dataset

    @deprecated(help_message="Use Dataset.rename_column instead.")
    @fingerprint_transform(inplace=True)
    def rename_column_(self, original_column_name: str, new_column_name: str):
        """In-place version of :meth:`Dataset.rename_column`.

        .. deprecated:: 1.4.0
            Use :meth:`Dataset.rename_column` instead.

        Args:
            original_column_name (:obj:`str`): Name of the column to rename.
            new_column_name (:obj:`str`): New name for the column.
        """
        if original_column_name not in self._data.column_names:
            raise ValueError(
                f"Original column name {original_column_name} not in the dataset. "
                f"Current columns in the dataset: {self._data.column_names}"
            )
        if new_column_name in self._data.column_names:
            raise ValueError(
                f"New column name {original_column_name} already in the dataset. "
                f"Please choose a column name which is not already in the dataset. "
                f"Current columns in the dataset: {self._data.column_names}"
            )
        if not new_column_name:
            raise ValueError("New column name is empty.")

        def rename(columns):
            return [new_column_name if col == original_column_name else col for col in columns]

        new_column_names = rename(self._data.column_names)
        if self._format_columns is not None:
            self._format_columns = rename(self._format_columns)

        self._info.features = Features(
            {
                new_column_name if col == original_column_name else col: feature
                for col, feature in self._info.features.items()
            }
        )

        self._data = self._data.rename_columns(new_column_names)
        self._data = update_metadata_with_features(self._data, self.features)

    @transmit_tasks
    @fingerprint_transform(inplace=False)
    def rename_column(self, original_column_name: str, new_column_name: str, new_fingerprint) -> "Dataset":
        """
        Rename a column in the dataset, and move the features associated to the original column under the new column
        name.

        Args:
            original_column_name (:obj:`str`): Name of the column to rename.
            new_column_name (:obj:`str`): New name for the column.
            new_fingerprint

        Returns:
            :class:`Dataset`: A copy of the dataset with a renamed column.
        """
        dataset = copy.deepcopy(self)
        if original_column_name not in dataset._data.column_names:
            raise ValueError(
                f"Original column name {original_column_name} not in the dataset. "
                f"Current columns in the dataset: {dataset._data.column_names}"
            )
        if new_column_name in dataset._data.column_names:
            raise ValueError(
                f"New column name {original_column_name} already in the dataset. "
                f"Please choose a column name which is not already in the dataset. "
                f"Current columns in the dataset: {dataset._data.column_names}"
            )
        if not new_column_name:
            raise ValueError("New column name is empty.")

        def rename(columns):
            return [new_column_name if col == original_column_name else col for col in columns]

        new_column_names = rename(self._data.column_names)
        if self._format_columns is not None:
            dataset._format_columns = rename(self._format_columns)

        dataset._info.features = Features(
            {
                new_column_name if col == original_column_name else col: feature
                for col, feature in self._info.features.items()
            }
        )

        dataset._data = dataset._data.rename_columns(new_column_names)
        dataset._data = update_metadata_with_features(dataset._data, dataset.features)
        dataset._fingerprint = new_fingerprint
        return dataset

    @transmit_tasks
    @fingerprint_transform(inplace=False)
    def rename_columns(self, column_mapping: Dict[str, str], new_fingerprint) -> "Dataset":
        """
        Rename several columns in the dataset, and move the features associated to the original columns under
        the new column names.

        Args:
            column_mapping (:obj:`Dict[str, str]`): A mapping of columns to rename to their new names

        Returns:
            :class:`Dataset`: A copy of the dataset with renamed columns
        """
        dataset = copy.deepcopy(self)

        extra_columns = set(column_mapping.keys()) - set(dataset.column_names)
        if extra_columns:
            raise ValueError(
                f"Original column names {extra_columns} not in the dataset. "
                f"Current columns in the dataset: {dataset._data.column_names}"
            )

        number_of_duplicates_in_new_columns = len(column_mapping.values()) - len(set(column_mapping.values()))
        if number_of_duplicates_in_new_columns != 0:
            raise ValueError(
                "New column names must all be different, but this column mapping "
                f"has {number_of_duplicates_in_new_columns} duplicates"
            )

        empty_new_columns = [new_col for new_col in column_mapping.values() if not new_col]
        if empty_new_columns:
            raise ValueError(f"New column names {empty_new_columns} are empty.")

        def rename(columns):
            return [column_mapping[col] if col in column_mapping else col for col in columns]

        new_column_names = rename(self._data.column_names)
        if self._format_columns is not None:
            dataset._format_columns = rename(self._format_columns)

        dataset._info.features = Features(
            {
                column_mapping[col] if col in column_mapping else col: feature
                for col, feature in (self._info.features or {}).items()
            }
        )

        dataset._data = dataset._data.rename_columns(new_column_names)
        dataset._data = update_metadata_with_features(dataset._data, dataset.features)
        dataset._fingerprint = new_fingerprint
        return dataset

    def __len__(self):
        """Number of rows in the dataset."""
        return self.num_rows

    def __iter__(self):
        """Iterate through the examples.

        If a formatting is set with :meth:`Dataset.set_format` rows will be returned with the
        selected format.
        """
        for index in range(self.num_rows):
            yield self._getitem(
                index,
                decoded=False,
            )

    def __repr__(self):
        return f"Dataset({{\n    features: {list(self.features.keys())},\n    num_rows: {self.num_rows}\n}})"

    @property
    def format(self):
        return {
            "type": self._format_type,
            "format_kwargs": self._format_kwargs,
            "columns": self.column_names if self._format_columns is None else self._format_columns,
            "output_all_columns": self._output_all_columns,
        }

    @contextlib.contextmanager
    def formatted_as(
        self,
        type: Optional[str] = None,
        columns: Optional[List] = None,
        output_all_columns: bool = False,
        **format_kwargs,
    ):
        """To be used in a `with` statement. Set __getitem__ return format (type and columns).

        Args:
            type (Optional ``str``): output type selected in [None, 'numpy', 'torch', 'tensorflow', 'pandas', 'arrow']
                None means __getitem__ returns python objects (default)
            columns (Optional ``List[str]``): columns to format in the output
                None means __getitem__ returns all columns (default)
            output_all_columns (``bool`` default to False): keep un-formatted columns as well in the output (as python objects)
            format_kwargs: keywords arguments passed to the convert function like `np.array`, `torch.tensor` or `tensorflow.ragged.constant`.
        """
        old_format_type = self._format_type
        old_format_kwargs = self._format_kwargs
        old_format_columns = self._format_columns
        old_output_all_columns = self._output_all_columns
        try:
            self.set_format(type, columns, output_all_columns, **format_kwargs)
            yield
        finally:
            self.set_format(old_format_type, old_format_columns, old_output_all_columns, **old_format_kwargs)

    @fingerprint_transform(inplace=True)
    def set_format(
        self,
        type: Optional[str] = None,
        columns: Optional[List] = None,
        output_all_columns: bool = False,
        **format_kwargs,
    ):
        """Set __getitem__ return format (type and columns). The data formatting is applied on-the-fly.
        The format ``type`` (for example "numpy") is used to format batches when using __getitem__.
        It's also possible to use custom transforms for formatting using :func:`datasets.Dataset.set_transform`.

        Args:
            type (Optional ``str``):
                Either output type selected in [None, 'numpy', 'torch', 'tensorflow', 'pandas', 'arrow'].
                None means __getitem__ returns python objects (default)
            columns (Optional ``List[str]``): columns to format in the output.
                None means __getitem__ returns all columns (default).
            output_all_columns (``bool`` default to False): keep un-formatted columns as well in the output (as python objects)
            format_kwargs: keywords arguments passed to the convert function like `np.array`, `torch.tensor` or `tensorflow.ragged.constant`.

        It is possible to call ``map`` after calling ``set_format``. Since ``map`` may add new columns, then the list of formatted columns
        gets updated. In this case, if you apply ``map`` on a dataset to add a new column, then this column will be formatted:

            new formatted columns = (all columns - previously unformatted columns)

        """
        format_kwargs.update(format_kwargs.pop("format_kwargs", {}))  # allow to use self.set_format(self.format)

        # Check that the format_type and format_kwargs are valid and make it possible to have a Formatter
        type = get_format_type_from_alias(type)
        _ = get_formatter(type, features=self.features, **format_kwargs)

        # Check filter column
        if isinstance(columns, str):
            columns = [columns]
        if isinstance(columns, tuple):
            columns = list(columns)
        if columns is not None and any(col not in self._data.column_names for col in columns):
            raise ValueError(
                f"Columns {list(filter(lambda col: col not in self._data.column_names, columns))} not in the dataset. Current columns in the dataset: {self._data.column_names}"
            )
        if columns is not None:
            columns = columns.copy()  # Ensures modifications made to the list after this call don't cause bugs

        self._format_type = type
        self._format_kwargs = format_kwargs
        self._format_columns = columns
        self._output_all_columns = output_all_columns
        logger.debug(
            "Set __getitem__(key) output type to %s for %s columns "
            " (when key is int or slice) and %s output other (un-formatted) columns.",
            "python objects" if type is None else type,
            "no" if columns is None else str(columns),
            "do" if output_all_columns else "don't",
        )

    def reset_format(self):
        """Reset __getitem__ return format to python objects and all columns.

        Same as ``self.set_format()``
        """
        self.set_format()

    def set_transform(
        self,
        transform: Optional[Callable],
        columns: Optional[List] = None,
        output_all_columns: bool = False,
    ):
        """Set __getitem__ return format using this transform. The transform is applied on-the-fly on batches when __getitem__ is called.
        As :func:`datasets.Dataset.set_format`, this can be reset using :func:`datasets.Dataset.reset_format`

        Args:
            transform (Optional ``Callable``): user-defined formatting transform, replaces the format defined by :func:`datasets.Dataset.set_format`
                A formatting function is a callable that takes a batch (as a dict) as input and returns a batch.
                This function is applied right before returning the objects in __getitem__.
            columns (Optional ``List[str]``): columns to format in the output
                If specified, then the input batch of the transform only contains those columns.
            output_all_columns (``bool`` default to False): keep un-formatted columns as well in the output (as python objects)
                If set to True, then the other un-formatted columns are kept with the output of the transform.

        """
        self.set_format("custom", columns=columns, output_all_columns=output_all_columns, transform=transform)

    def with_format(
        self,
        type: Optional[str] = None,
        columns: Optional[List] = None,
        output_all_columns: bool = False,
        **format_kwargs,
    ):
        """Set __getitem__ return format (type and columns). The data formatting is applied on-the-fly.
        The format ``type`` (for example "numpy") is used to format batches when using __getitem__.

        It's also possible to use custom transforms for formatting using :func:`datasets.Dataset.with_transform`.

        Contrary to :func:`datasets.Dataset.set_format`, ``with_format`` returns a new Dataset object.

        Args:
            type (Optional ``str``):
                Either output type selected in [None, 'numpy', 'torch', 'tensorflow', 'pandas', 'arrow'].
                None means __getitem__ returns python objects (default)
            columns (Optional ``List[str]``): columns to format in the output
                None means __getitem__ returns all columns (default)
            output_all_columns (``bool`` default to False): keep un-formatted columns as well in the output (as python objects)
            format_kwargs: keywords arguments passed to the convert function like `np.array`, `torch.tensor` or `tensorflow.ragged.constant`.
        """
        dataset = copy.deepcopy(self)
        dataset.set_format(type=type, columns=columns, output_all_columns=output_all_columns, **format_kwargs)
        return dataset

    def with_transform(
        self,
        transform: Optional[Callable],
        columns: Optional[List] = None,
        output_all_columns: bool = False,
    ):
        """Set __getitem__ return format using this transform. The transform is applied on-the-fly on batches when __getitem__ is called.

        As :func:`datasets.Dataset.set_format`, this can be reset using :func:`datasets.Dataset.reset_format`.

        Contrary to :func:`datasets.Dataset.set_transform`, ``with_transform`` returns a new Dataset object.

        Args:
            transform (Optional ``Callable``): user-defined formatting transform, replaces the format defined by :func:`datasets.Dataset.set_format`
                A formatting function is a callable that takes a batch (as a dict) as input and returns a batch.
                This function is applied right before returning the objects in __getitem__.
            columns (Optional ``List[str]``): columns to format in the output
                If specified, then the input batch of the transform only contains those columns.
            output_all_columns (``bool`` default to False): keep un-formatted columns as well in the output (as python objects)
                If set to True, then the other un-formatted columns are kept with the output of the transform.

        """
        dataset = copy.deepcopy(self)
        dataset.set_transform(transform=transform, columns=columns, output_all_columns=output_all_columns)
        return dataset

    def prepare_for_task(self, task: Union[str, TaskTemplate], id: int = 0) -> "Dataset":
        """Prepare a dataset for the given task by casting the dataset's :class:`Features` to standardized column names and types as detailed in :py:mod:`datasets.tasks`.

        Casts :attr:`datasets.DatasetInfo.features` according to a task-specific schema. Intended for single-use only, so all task templates are removed from :attr:`datasets.DatasetInfo.task_templates` after casting.

        Args:
            task (:obj:`Union[str, TaskTemplate]`): The task to prepare the dataset for during training and evaluation. If :obj:`str`, supported tasks include:

                - :obj:`"text-classification"`
                - :obj:`"question-answering"`

                If :obj:`TaskTemplate`, must be one of the task templates in :py:mod:`datasets.tasks`.
            id (:obj:`int`, default `0`): The id required to unambiguously identify the task template when multiple task templates of the same type are supported.
        """
        # TODO(lewtun): Add support for casting nested features like answers.text and answers.answer_start in SQuAD
        if isinstance(task, str):
            tasks = [template.task for template in (self.info.task_templates or [])]
            compatible_templates = [template for template in (self.info.task_templates or []) if template.task == task]
            if not compatible_templates:
                raise ValueError(
                    f"Task {task} is not compatible with this dataset! Available tasks: {list(unique_values(tasks))}"
                )

            if not 0 <= id < len(compatible_templates):
                templates_list_str = "\n".join(
                    f"- `{idx}` for task {template}" for idx, template in enumerate(compatible_templates)
                )
                raise ValueError(
                    f"Id {id} for task {task} is not in a valid range. Supported ids:\n{templates_list_str}"
                )
            template = compatible_templates[id]
        elif isinstance(task, TaskTemplate):
            template = task
        else:
            raise ValueError(
                f"Expected a `str` or `datasets.TaskTemplate` object but got task {task} with type {type(task)}."
            )
        template = template.align_with_features(self.info.features)
        column_mapping = template.column_mapping
        columns_to_drop = [column for column in self.column_names if column not in column_mapping]
        dataset = self.remove_columns(columns_to_drop)
        dataset = dataset.rename_columns(column_mapping)
        # We found a template so now flush `DatasetInfo` to skip the template update in `DatasetInfo.__post_init__`
        dataset.info.task_templates = None
        dataset = dataset.cast(features=template.features)
        return dataset

    def _getitem(self, key: Union[int, slice, str], decoded: bool = True, **kwargs) -> Union[Dict, List]:
        """
        Can be used to index columns (by string names) or rows (by integer index, slices, or iter of indices or bools)
        """
        format_type = kwargs["format_type"] if "format_type" in kwargs else self._format_type
        format_columns = kwargs["format_columns"] if "format_columns" in kwargs else self._format_columns
        output_all_columns = (
            kwargs["output_all_columns"] if "output_all_columns" in kwargs else self._output_all_columns
        )
        format_kwargs = kwargs["format_kwargs"] if "format_kwargs" in kwargs else self._format_kwargs
        format_kwargs = format_kwargs if format_kwargs is not None else {}
        formatter = get_formatter(format_type, features=self.features, decoded=decoded, **format_kwargs)
        pa_subtable = query_table(self._data, key, indices=self._indices if self._indices is not None else None)
        formatted_output = format_table(
            pa_subtable, key, formatter=formatter, format_columns=format_columns, output_all_columns=output_all_columns
        )
        return formatted_output

    @overload
    def __getitem__(self, key: Union[int, slice, Iterable[int]]) -> Dict:  # noqa: F811
        ...

    @overload
    def __getitem__(self, key: str) -> List:  # noqa: F811
        ...

    def __getitem__(self, key):  # noqa: F811
        """Can be used to index columns (by string names) or rows (by integer index or iterable of indices or bools)."""
        return self._getitem(
            key,
        )

    def cleanup_cache_files(self) -> int:
        """Clean up all cache files in the dataset cache directory, excepted the currently used cache file if there is
        one.

        Be careful when running this command that no other process is currently using other cache files.

        Returns:
            :obj:`int`: Number of removed files.
        """
        current_cache_files = [os.path.abspath(cache_file["filename"]) for cache_file in self.cache_files]
        if not current_cache_files:
            return 0
        cache_directory = os.path.dirname(current_cache_files[0])
        logger.info(f"Listing files in {cache_directory}")
        files: List[str] = os.listdir(cache_directory)
        files_to_remove = []
        for f_name in files:
            full_name = os.path.abspath(os.path.join(cache_directory, f_name))
            if f_name.startswith("cache-") and f_name.endswith(".arrow"):
                if full_name in current_cache_files:
                    logger.info(f"Keeping currently used cache file at {full_name}")
                    continue
                files_to_remove.append(full_name)
        for file_path in files_to_remove:
            logger.info(f"Removing {file_path}")
            os.remove(file_path)
        return len(files_to_remove)

    def _get_cache_file_path(self, fingerprint):
        if is_caching_enabled() and self.cache_files:
            cache_file_name = "cache-" + fingerprint + ".arrow"
            cache_directory = os.path.dirname(self.cache_files[0]["filename"])
        else:
            cache_file_name = "cache-" + generate_random_fingerprint() + ".arrow"
            cache_directory = get_temporary_cache_files_directory()
        cache_file_path = os.path.join(cache_directory, cache_file_name)
        return cache_file_path

    def map(
        self,
        function: Optional[Callable] = None,
        with_indices: bool = False,
        with_rank: bool = False,
        input_columns: Optional[Union[str, List[str]]] = None,
        batched: bool = False,
        batch_size: Optional[int] = 1000,
        drop_last_batch: bool = False,
        remove_columns: Optional[Union[str, List[str]]] = None,
        keep_in_memory: bool = False,
        load_from_cache_file: bool = None,
        cache_file_name: Optional[str] = None,
        writer_batch_size: Optional[int] = 1000,
        features: Optional[Features] = None,
        disable_nullable: bool = False,
        fn_kwargs: Optional[dict] = None,
        num_proc: Optional[int] = None,
        suffix_template: str = "_{rank:05d}_of_{num_proc:05d}",
        new_fingerprint: Optional[str] = None,
        desc: Optional[str] = None,
    ) -> "Dataset":
        """Apply a function to all the elements in the table (individually or in batches)
        and update the table (if function does update examples).

        Args:
            function (:obj:`Callable`): Function with one of the following signatures:

                - `function(example: Union[Dict, Any]) -> Union[Dict, Any]` if `batched=False` and `with_indices=False` and `with_rank=False`
                - `function(example: Union[Dict, Any], *extra_args) -> Union[Dict, Any]` if `batched=False` and `with_indices=True` and/or `with_rank=True` (one extra arg for each)
                - `function(batch: Union[Dict[List], List[Any]]) -> Union[Dict, Any]` if `batched=True` and `with_indices=False` and `with_rank=False`
                - `function(batch: Union[Dict[List], List[Any]], *extra_args) -> Union[Dict, Any]` if `batched=True` and `with_indices=True` and/or `with_rank=True` (one extra arg for each)

                If no function is provided, default to identity function: ``lambda x: x``.
            with_indices (:obj:`bool`, default `False`): Provide example indices to `function`. Note that in this case the
                signature of `function` should be `def function(example, idx[, rank]): ...`.
            with_rank (:obj:`bool`, default `False`): Provide process rank to `function`. Note that in this case the
                signature of `function` should be `def function(example[, idx], rank): ...`.
            input_columns (`Optional[Union[str, List[str]]]`, default `None`): The columns to be passed into `function`
                as positional arguments. If `None`, a dict mapping to all formatted columns is passed as one argument.
            batched (:obj:`bool`, default `False`): Provide batch of examples to `function`.
            batch_size (`Optional[int]`, default `1000`): Number of examples per batch provided to `function` if `batched=True`
                `batch_size <= 0` or `batch_size == None`: Provide the full dataset as a single batch to `function`.
            drop_last_batch (:obj:`bool`, default `False`): Whether a last batch smaller than the batch_size should be
                dropped instead of being processed by the function.
            remove_columns (`Optional[Union[str, List[str]]]`, default `None`): Remove a selection of columns while doing the mapping.
                Columns will be removed before updating the examples with the output of `function`, i.e. if `function` is adding
                columns with names in `remove_columns`, these columns will be kept.
            keep_in_memory (:obj:`bool`, default `False`): Keep the dataset in memory instead of writing it to a cache file.
            load_from_cache_file (:obj:`bool`, default `True` if caching is enabled): If a cache file storing the current computation from `function`
                can be identified, use it instead of recomputing.
            cache_file_name (`Optional[str]`, default `None`): Provide the name of a path for the cache file. It is used to store the
                results of the computation instead of the automatically generated cache file name.
            writer_batch_size (:obj:`int`, default `1000`): Number of rows per write operation for the cache file writer.
                This value is a good trade-off between memory usage during the processing, and processing speed.
                Higher value makes the processing do fewer lookups, lower value consume less temporary memory while running `.map()`.
            features (`Optional[datasets.Features]`, default `None`): Use a specific Features to store the cache file
                instead of the automatically generated one.
            disable_nullable (:obj:`bool`, default `False`): Disallow null values in the table.
            fn_kwargs (`Optional[Dict]`, default `None`): Keyword arguments to be passed to `function`.
            num_proc (`Optional[int]`, default `None`): Max number of processes when generating cache. Already cached shards are loaded sequentially
            suffix_template (:obj:`str`):
                If cache_file_name is specified, then this suffix
                will be added at the end of the base name of each: defaults to "_{rank:05d}_of_{num_proc:05d}". For example, if cache_file_name is "processed.arrow", then for
                rank=1 and num_proc=4, the resulting file would be "processed_00001_of_00004.arrow" for the default suffix.
            new_fingerprint (`Optional[str]`, default `None`): the new fingerprint of the dataset after transform.
                If `None`, the new fingerprint is computed using a hash of the previous fingerprint, and the transform arguments.
            desc (`Optional[str]`, defaults to `None`): Meaningful description to be displayed alongside with the progress bar while mapping examples.
        """
        if keep_in_memory and cache_file_name is not None:
            raise ValueError("Please use either `keep_in_memory` or `cache_file_name` but not both.")

        if num_proc is not None and num_proc <= 0:
            raise ValueError("num_proc must be an integer > 0.")

        # If the array is empty we do nothing
        if len(self) == 0:
            return self

        if function is None:
            function = lambda x: x  # noqa: E731

        def decorate(f):
            """
            Decorate the mapped function, so that its first argument is wrapped with a LazyDict to be used internally
            but a standard dictionary is returned at the end of the mapping.
            """

            @wraps(f)
            def decorated(item, *args, **kwargs):
                # Decorate first arg with LazyDict (either Example or Batch)
                decorated_item = (
                    Example(item, features=self.features) if not batched else Batch(item, features=self.features)
                )
                # Use the LazyDict internally, while mapping the function
                result = f(decorated_item, *args, **kwargs)
                # Return a standard dict
                return result.data if isinstance(result, LazyDict) else result

            return decorated

        function = decorate(function) if not self._format_type and not input_columns else function

        if isinstance(input_columns, str):
            input_columns = [input_columns]

        if input_columns is not None:
            for input_column in input_columns:
                if input_column not in self._data.column_names:
                    raise ValueError(
                        f"Input column {input_column} not in the dataset. Current columns in the dataset: {self._data.column_names}"
                    )

        if isinstance(remove_columns, str):
            remove_columns = [remove_columns]

        if remove_columns is not None and any(col not in self._data.column_names for col in remove_columns):
            raise ValueError(
                f"Column to remove {list(filter(lambda col: col not in self._data.column_names, remove_columns))} not in the dataset. Current columns in the dataset: {self._data.column_names}"
            )

        load_from_cache_file = load_from_cache_file if load_from_cache_file is not None else is_caching_enabled()

        if fn_kwargs is None:
            fn_kwargs = {}

        if num_proc is not None and num_proc > len(self):
            num_proc = len(self)
            logger.warning(
                f"num_proc must be <= {len(self)}. Reducing num_proc to {num_proc} for dataset of size {len(self)}."
            )

        disable_tqdm = bool(logging.get_verbosity() == logging.NOTSET) or not utils.is_progress_bar_enabled()

        if num_proc is None or num_proc == 1:
            return self._map_single(
                function=function,
                with_indices=with_indices,
                with_rank=with_rank,
                input_columns=input_columns,
                batched=batched,
                batch_size=batch_size,
                drop_last_batch=drop_last_batch,
                remove_columns=remove_columns,
                keep_in_memory=keep_in_memory,
                load_from_cache_file=load_from_cache_file,
                cache_file_name=cache_file_name,
                writer_batch_size=writer_batch_size,
                features=features,
                disable_nullable=disable_nullable,
                fn_kwargs=fn_kwargs,
                new_fingerprint=new_fingerprint,
                disable_tqdm=disable_tqdm,
                desc=desc,
            )
        else:

            def format_cache_file_name(cache_file_name, rank):
                sep = cache_file_name.rindex(".")
                base_name, extension = cache_file_name[:sep], cache_file_name[sep:]
                cache_file_name = base_name + suffix_template.format(rank=rank, num_proc=num_proc) + extension
                logger.info(f"Process #{rank} will write at {cache_file_name}")
                return cache_file_name

            def format_new_fingerprint(new_fingerprint, rank):
                return new_fingerprint + suffix_template.format(rank=rank, num_proc=num_proc)

            prev_env = deepcopy(os.environ)
            # check if parallelism if off
            # from https://github.com/huggingface/tokenizers/blob/bb668bc439dc34389b71dbb8ce0c597f15707b53/tokenizers/src/utils/parallelism.rs#L22
            if prev_env.get("TOKENIZERS_PARALLELISM", "false").lower() not in (
                "",
                "off",
                "false",
                "f",
                "no",
                "n",
                "0",
            ):
                logger.warning("Setting TOKENIZERS_PARALLELISM=false for forked processes.")
            os.environ["TOKENIZERS_PARALLELISM"] = "false"
            initargs, initializer = None, None
            if not disable_tqdm:
                initargs, initializer = (RLock(),), tqdm.set_lock

            shards = [
                self.shard(num_shards=num_proc, index=rank, contiguous=True, keep_in_memory=keep_in_memory)
                for rank in range(num_proc)
            ]
            kwds_per_shard = [
                dict(
                    self=shards[rank],
                    function=function,
                    with_indices=with_indices,
                    with_rank=with_rank,
                    input_columns=input_columns,
                    batched=batched,
                    batch_size=batch_size,
                    drop_last_batch=drop_last_batch,
                    remove_columns=remove_columns,
                    keep_in_memory=keep_in_memory,
                    load_from_cache_file=load_from_cache_file,
                    cache_file_name=format_cache_file_name(cache_file_name, rank)
                    if cache_file_name is not None
                    else None,
                    writer_batch_size=writer_batch_size,
                    features=features.copy() if features is not None else None,
                    disable_nullable=disable_nullable,
                    fn_kwargs=fn_kwargs,
                    rank=rank,
                    offset=sum(len(s) for s in shards[:rank]),
                    disable_tqdm=disable_tqdm,
                    new_fingerprint=format_new_fingerprint(new_fingerprint, rank)
                    if new_fingerprint is not None
                    else None,
                    desc=desc,
                )
                for rank in range(num_proc)
            ]

            # We search for already cached shards
            def catch_non_existent_error(func, kwargs):
                try:
                    return func(**kwargs)
                except NonExistentDatasetError:
                    return None

            transformed_shards = [
                catch_non_existent_error(self.__class__._map_single, dict(cache_only=True, **kwds))
                for kwds in kwds_per_shard
            ]

            # We try to create a pool with as many workers as dataset not yet cached.
            nb_of_missing_shards = transformed_shards.count(None)
            if nb_of_missing_shards > 0:
                with Pool(nb_of_missing_shards, initargs=initargs, initializer=initializer) as pool:
                    os.environ = prev_env
                    logger.info(f"Spawning {num_proc} processes")
                    results = {
                        i: pool.apply_async(self.__class__._map_single, kwds=kwds)
                        for i, (kwds, cached_shard) in enumerate(zip(kwds_per_shard, transformed_shards))
                        if cached_shard is None
                    }
                    assert (
                        len(results) == nb_of_missing_shards
                    ), "The number of missing cached shards needs to correspond to the number of `_map_single` we're running"

                    for index, async_result in results.items():
                        transformed_shards[index] = async_result.get()

            assert (
                transformed_shards.count(None) == 0
            ), "All shards have to be defined Datasets, none should still be missing."

            logger.info(f"Concatenating {num_proc} shards")
            result = concatenate_datasets(transformed_shards)
            if new_fingerprint is not None:
                result._fingerprint = new_fingerprint
            return result

    @transmit_tasks
    @transmit_format
    @fingerprint_transform(
        inplace=False, ignore_kwargs=["load_from_cache_file", "cache_file_name", "disable_tqdm", "desc", "cache_only"]
    )
    def _map_single(
        self,
        function: Optional[Callable] = None,
        with_indices: bool = False,
        with_rank: bool = False,
        input_columns: Optional[List[str]] = None,
        batched: bool = False,
        batch_size: Optional[int] = 1000,
        drop_last_batch: bool = False,
        remove_columns: Optional[List[str]] = None,
        keep_in_memory: bool = False,
        load_from_cache_file: bool = None,
        cache_file_name: Optional[str] = None,
        writer_batch_size: Optional[int] = 1000,
        features: Optional[Features] = None,
        disable_nullable: bool = False,
        fn_kwargs: Optional[dict] = None,
        new_fingerprint: Optional[str] = None,
        rank: Optional[int] = None,
        offset: int = 0,
        disable_tqdm: bool = False,
        desc: Optional[str] = None,
        cache_only: bool = False,
    ) -> "Dataset":
        """Apply a function to all the elements in the table (individually or in batches)
        and update the table (if function does update examples).

        Args:
            function (:obj:`Callable`): with one of the following signature:
                - `function(example: Union[Dict, Any]) -> Union[Dict, Any]` if `batched=False` and `with_indices=False` and `with_rank=False`
                - `function(example: Union[Dict, Any], *extra_args) -> Union[Dict, Any]` if `batched=False` and `with_indices=True` and/or `with_rank=True` (one extra arg for each)
                - `function(batch: Union[Dict[List], List[Any]]) -> Union[Dict, Any]` if `batched=True` and `with_indices=False` and `with_rank=False`
                - `function(batch: Union[Dict[List], List[Any]], *extra_args) -> Union[Dict, Any]` if `batched=True` and `with_indices=True` and/or `with_rank=True` (one extra arg for each)
                If no function is provided, default to identity function: lambda x: x
            with_indices (:obj:`bool`, defaults to `False`): Provide example indices to `function`. Note that in this case the signature of `function` should be `def function(example, idx[, rank]): ...`.
            with_rank (:obj:`bool`, default `False`): Provide process rank to `function`. Note that in this case the signature of `function` should be `def function(example[, idx], rank): ...`.
            input_columns (`Optional[List[str]]`, defaults to `None`): The columns to be passed into `function` as
                positional arguments. If `None`, a dict mapping to all formatted columns is passed as one argument.
            batched (:obj:`bool`, defaults to `False`): Provide batch of examples to `function`
            batch_size (`Optional[int]`, defaults to `1000`): Number of examples per batch provided to `function` if `batched=True`
                `batch_size <= 0` or `batch_size == None`: Provide the full dataset as a single batch to `function`
            drop_last_batch (:obj:`bool`, default: `False`): Whether a last batch smaller than the batch_size should be
                dropped instead of being processed by the function.
            remove_columns (`Optional[List[str]]`, defaults to `None`): Remove a selection of columns while doing the mapping.
                Columns will be removed before updating the examples with the output of `function`, i.e. if `function` is adding
                columns with names in `remove_columns`, these columns will be kept.
            keep_in_memory (:obj:`bool`, defaults to `False`): Keep the dataset in memory instead of writing it to a cache file.
            load_from_cache_file (:obj:`bool`, defaults to `True` if caching is enabled): If a cache file storing the current computation from `function`
                can be identified, use it instead of recomputing.
            cache_file_name (`Optional[str]`, defaults to `None`): Provide the name of a path for the cache file. It is used to store the
                results of the computation instead of the automatically generated cache file name.
            writer_batch_size (:obj:`int`, default `1000`): Number of rows per write operation for the cache file writer.
                This value is a good trade-off between memory usage during the processing, and processing speed.
                Higher value makes the processing do fewer lookups, lower value consume less temporary memory while running `.map()`.
            features (`Optional[datasets.Features]`, defaults to `None`): Use a specific Features to store the cache file
                instead of the automatically generated one.
            disable_nullable (:obj:`bool`, defaults to `False`): Disallow null values in the table.
            fn_kwargs (`Optional[Dict]`, defaults to `None`): Keyword arguments to be passed to `function`
            new_fingerprint (`Optional[str]`, defaults to `None`): the new fingerprint of the dataset after transform.
                If `None`, the new fingerprint is computed using a hash of the previous fingerprint, and the transform arguments
            rank: (`Optional[int]`, defaults to `None`): If specified, this is the process rank when doing multiprocessing
            offset: (:obj:`int`, defaults to 0): If specified, this is an offset applied to the indices passed to `function` if `with_indices=True`.
            disable_tqdm (:obj:`bool`, defaults to `False`): Whether to silence tqdm's output.
            desc (`Optional[str]`, defaults to `None`): Meaningful description to be displayed alongside with the progress bar while mapping examples.
            cache_only (`bool`, defaults to `False`): Flag in order to notifiy the method will either find a cached dataset or raise `NonExistentDatasetError` exception,
        """
        # Reduce logging to keep things readable in multiprocessing with tqdm
        if rank is not None and logging.get_verbosity() < logging.WARNING:
            logging.set_verbosity_warning()
        # Print at least one thing to fix tqdm in notebooks in multiprocessing
        # see https://github.com/tqdm/tqdm/issues/485#issuecomment-473338308
        if rank is not None and not disable_tqdm and "notebook" in tqdm.__name__:
            print(" ", end="", flush=True)

        if fn_kwargs is None:
            fn_kwargs = {}

        # If we do batch computation but no batch size is provided, default to the full dataset
        if batched and (batch_size is None or batch_size <= 0):
            batch_size = self.num_rows

        # Check if we've already cached this computation (indexed by a hash)
        if self.cache_files:
            if cache_file_name is None:
                # we create a unique hash from the function,
                # current dataset file and the mapping args
                cache_file_name = self._get_cache_file_path(new_fingerprint)
            if os.path.exists(cache_file_name) and load_from_cache_file:
                logger.warning(f"Loading cached processed dataset at {cache_file_name}")
                info = self.info.copy()
                info.features = features
                info.task_templates = None
                return Dataset.from_file(cache_file_name, info=info, split=self.split)

        # Raise an error if we were supposed to return a cached dataset and none was found
        if cache_only:
            raise NonExistentDatasetError

        # We set this variable to True after processing the first example/batch in
        # `apply_function_on_filtered_inputs` if the map function returns a dict.
        # If set to False, no new arrow table will be created
        update_data = None

        class NumExamplesMismatchError(Exception):
            pass

        def validate_function_output(processed_inputs, indices):
            """Validate output of the map function."""
            if processed_inputs is not None and not isinstance(processed_inputs, (Mapping, pa.Table)):
                raise TypeError(
                    f"Provided `function` which is applied to all elements of table returns a variable of type {type(processed_inputs)}. Make sure provided `function` returns a variable of type `dict` (or a pyarrow table) to update the dataset or `None` if you are only interested in side effects."
                )
            elif isinstance(indices, list) and isinstance(processed_inputs, Mapping):
                allowed_batch_return_types = (list, np.ndarray)
                all_dict_values_are_lists = all(
                    isinstance(value, allowed_batch_return_types) for value in processed_inputs.values()
                )
                if all_dict_values_are_lists is False:
                    raise TypeError(
                        f"Provided `function` which is applied to all elements of table returns a `dict` of types {[type(x) for x in processed_inputs.values()]}. When using `batched=True`, make sure provided `function` returns a `dict` of types like `{allowed_batch_return_types}`."
                    )

        def apply_function_on_filtered_inputs(inputs, indices, check_same_num_examples=False, offset=0):
            """Utility to apply the function on a selection of columns."""
            nonlocal update_data
            fn_args = [inputs] if input_columns is None else [inputs[col] for col in input_columns]
            if offset == 0:
                effective_indices = indices
            else:
                effective_indices = [i + offset for i in indices] if isinstance(indices, list) else indices + offset
            additional_args = ()
            if with_indices:
                additional_args += (effective_indices,)
            if with_rank:
                additional_args += (rank,)
            processed_inputs = function(*fn_args, *additional_args, **fn_kwargs)
            if update_data is None:
                # Check if the function returns updated examples
                update_data = isinstance(processed_inputs, (Mapping, pa.Table))
                validate_function_output(processed_inputs, indices)
            if not update_data:
                return None  # Nothing to update, let's move on
            if self._format_type is not None:
                inputs = self._getitem(
                    key=(indices if isinstance(indices, int) else slice(indices[0], indices[-1] + 1)),
                    format_type=None,
                    format_columns=None,
                    format_kwargs=None,
                    decoded=False,
                )
            if remove_columns is not None:
                for column in remove_columns:
                    inputs.pop(column)
            if check_same_num_examples:
                input_num_examples = len(inputs[next(iter(inputs.keys()))])
                processed_inputs_num_examples = len(processed_inputs[next(iter(processed_inputs.keys()))])
                if input_num_examples != processed_inputs_num_examples:
                    raise NumExamplesMismatchError()
            if isinstance(inputs, dict) and isinstance(processed_inputs, Mapping):
                inputs.update(processed_inputs)
                return inputs
            else:
                return processed_inputs

        def init_buffer_and_writer():
            # Prepare output buffer and batched writer in memory or on file if we update the table
            writer_features = features
            if writer_features is None:
                writer_features = self.features
                update_features = True
            else:
                update_features = False
            if keep_in_memory or cache_file_name is None:
                buf_writer = pa.BufferOutputStream()
                tmp_file = None
                writer = ArrowWriter(
                    features=writer_features,
                    stream=buf_writer,
                    writer_batch_size=writer_batch_size,
                    update_features=update_features,
                    fingerprint=new_fingerprint,
                    disable_nullable=disable_nullable,
                )
            else:
                buf_writer = None
                logger.info(f"Caching processed dataset at {cache_file_name}")
                tmp_file = tempfile.NamedTemporaryFile("wb", dir=os.path.dirname(cache_file_name), delete=False)
                writer = ArrowWriter(
                    features=writer_features,
                    path=tmp_file.name,
                    writer_batch_size=writer_batch_size,
                    update_features=update_features,
                    fingerprint=new_fingerprint,
                    disable_nullable=disable_nullable,
                )
            return buf_writer, writer, tmp_file

        # If `update_data` is True after processing the first example/batch, initalize these resources with `init_buffer_and_writer`
        buf_writer, writer, tmp_file = None, None, None

        # Optionally initialize the writer as a context manager
        with contextlib.ExitStack() as stack:
            try:
                # Only load the columns we actually need
                if input_columns:
                    input_dataset = self.with_format(
                        self._format_type, columns=input_columns, output_all_columns=False, **self._format_kwargs
                    )
                    if remove_columns:
                        remove_columns = list(set(remove_columns) & set(input_columns))
                else:
                    input_dataset = self

                # Loop over single examples or batches and write to buffer/file if examples are to be updated
                pbar_iterable = input_dataset if not batched else range(0, len(input_dataset), batch_size)
                pbar_unit = "ex" if not batched else "ba"
                pbar_desc = (desc or "") + " #" + str(rank) if rank is not None else desc
                pbar = utils.tqdm(
                    pbar_iterable,
                    disable=disable_tqdm,
                    position=rank,
                    unit=pbar_unit,
                    desc=pbar_desc,
                )
                if not batched:
                    for i, example in enumerate(pbar):
                        example = apply_function_on_filtered_inputs(example, i, offset=offset)
                        if update_data:
                            if i == 0:
                                buf_writer, writer, tmp_file = init_buffer_and_writer()
                                stack.enter_context(writer)
                            if isinstance(example, pa.Table):
                                writer.write_row(example)
                            else:
                                writer.write(example)
                else:
                    for i in pbar:
                        if drop_last_batch and i + batch_size > input_dataset.num_rows:
                            continue
                        batch = input_dataset._getitem(
                            slice(i, i + batch_size),
                            decoded=False,
                        )
                        indices = list(
                            range(*(slice(i, i + batch_size).indices(input_dataset.num_rows)))
                        )  # Something simpler?
                        try:
                            batch = apply_function_on_filtered_inputs(
                                batch,
                                indices,
                                check_same_num_examples=len(input_dataset.list_indexes()) > 0,
                                offset=offset,
                            )
                        except NumExamplesMismatchError:
                            raise DatasetTransformationNotAllowedError(
                                "Using `.map` in batched mode on a dataset with attached indexes is allowed only if it doesn't create or remove existing examples. You can first run `.drop_index() to remove your index and then re-add it."
                            ) from None
                        if update_data:
                            if i == 0:
                                buf_writer, writer, tmp_file = init_buffer_and_writer()
                                stack.enter_context(writer)
                            if isinstance(batch, pa.Table):
                                writer.write_table(batch)
                            else:
                                writer.write_batch(batch)
                if update_data and writer is not None:
                    writer.finalize()  # close_stream=bool(buf_writer is None))  # We only close if we are writing in a file
            except (Exception, KeyboardInterrupt):
                if update_data:
                    if writer is not None:
                        writer.finalize()
                    if tmp_file is not None:
                        tmp_file.close()
                        if os.path.exists(tmp_file.name):
                            os.remove(tmp_file.name)
                raise

        if update_data and tmp_file is not None:
            tmp_file.close()
            shutil.move(tmp_file.name, cache_file_name)
            umask = os.umask(0o666)
            os.umask(umask)
            os.chmod(cache_file_name, 0o666 & ~umask)

        if update_data:
            # Create new Dataset from buffer or file
            info = self.info.copy()
            info.features = writer._features
            info.task_templates = None
            if buf_writer is None:
                return Dataset.from_file(cache_file_name, info=info, split=self.split)
            else:
                return Dataset.from_buffer(buf_writer.getvalue(), info=info, split=self.split)
        else:
            return self

    @transmit_format
    @fingerprint_transform(inplace=False, ignore_kwargs=["load_from_cache_file", "cache_file_name"], version="2.0.1")
    def filter(
        self,
        function: Optional[Callable] = None,
        with_indices=False,
        input_columns: Optional[Union[str, List[str]]] = None,
        batched: bool = False,
        batch_size: Optional[int] = 1000,
        remove_columns: Optional[List[str]] = None,
        keep_in_memory: bool = False,
        load_from_cache_file: bool = True,
        cache_file_name: Optional[str] = None,
        writer_batch_size: Optional[int] = 1000,
        fn_kwargs: Optional[dict] = None,
        num_proc: Optional[int] = None,
        suffix_template: str = "_{rank:05d}_of_{num_proc:05d}",
        new_fingerprint: Optional[str] = None,
        desc: Optional[str] = None,
    ) -> "Dataset":
        """Apply a filter function to all the elements in the table in batches
        and update the table so that the dataset only includes examples according to the filter function.

        Args:
            function (:obj:`Callable`): Callable with one of the following signatures:

                - ``function(example: Union[Dict, Any]) -> bool`` if ``with_indices=False, batched=False``
                - ``function(example: Union[Dict, Any], indices: int) -> bool`` if ``with_indices=True, batched=False``
                - ``function(example: Union[Dict, Any]) -> List[bool]`` if ``with_indices=False, batched=True``
                - ``function(example: Union[Dict, Any], indices: int) -> List[bool]`` if ``with_indices=True, batched=True``

                If no function is provided, defaults to an always True function: ``lambda x: True``.
            with_indices (:obj:`bool`, default `False`): Provide example indices to `function`. Note that in this case the signature of `function` should be `def function(example, idx): ...`.
            input_columns (:obj:`str` or `List[str]`, optional): The columns to be passed into `function` as
                positional arguments. If `None`, a dict mapping to all formatted columns is passed as one argument.
            batched (:obj:`bool`, defaults to `False`): Provide batch of examples to `function`
            batch_size (:obj:`int`, optional, default `1000`): Number of examples per batch provided to `function` if
                ``batched = True``. If ``batched = False``, one example per batch is passed to ``function``.
                If ``batch_size <= 0`` or ``batch_size == None``: provide the full dataset as a single batch to `function`
            keep_in_memory (:obj:`bool`, default `False`): Keep the dataset in memory instead of writing it to a cache file.
            load_from_cache_file (:obj:`bool`, default `True`): If a cache file storing the current computation from `function`
                can be identified, use it instead of recomputing.
            cache_file_name (:obj:`str`, optional): Provide the name of a path for the cache file. It is used to store the
                results of the computation instead of the automatically generated cache file name.
            writer_batch_size (:obj:`int`, default `1000`): Number of rows per write operation for the cache file writer.
                This value is a good trade-off between memory usage during the processing, and processing speed.
                Higher value makes the processing do fewer lookups, lower value consume less temporary memory while running `.map()`.
            fn_kwargs (:obj:`dict`, optional): Keyword arguments to be passed to `function`
            num_proc (:obj:`int`, optional): Number of processes for multiprocessing. By default it doesn't
                use multiprocessing.
            suffix_template (:obj:`str`):
                If `cache_file_name` is specified, then this suffix will be added at the end of the base name of each.
                For example, if `cache_file_name` is `"processed.arrow"`, then for ``rank = 1`` and ``num_proc = 4``,
                the resulting file would be `"processed_00001_of_00004.arrow"` for the default suffix (default
                `_{rank:05d}_of_{num_proc:05d}`)
            new_fingerprint (:obj:`str`, optional): The new fingerprint of the dataset after transform.
                If `None`, the new fingerprint is computed using a hash of the previous fingerprint, and the transform arguments.
            desc (`Optional[str]`, defaults to `None`): Meaningful description to be displayed alongside with the progress bar while filtering examples.
        """
        if len(self.list_indexes()) > 0:
            raise DatasetTransformationNotAllowedError(
                "Using `.filter` on a dataset with attached indexes is not allowed. You can first run `.drop_index() to remove your index and then re-add it.`"
            )

        if function is None:
            function = lambda x: True  # noqa: E731

        if remove_columns is not None:
            raise ValueError("Parameter `remove_columns` passed to .filter() is no longer supported.")

        indices = self.map(
            function=partial(
                get_indices_from_mask_function, function, batched, with_indices, input_columns, self._indices
            ),
            with_indices=True,
            features=Features({"indices": Value("uint64")}),
            batched=True,
            batch_size=batch_size,
            remove_columns=self.column_names,
            keep_in_memory=keep_in_memory,
            load_from_cache_file=load_from_cache_file,
            cache_file_name=cache_file_name,
            writer_batch_size=writer_batch_size,
            fn_kwargs=fn_kwargs,
            num_proc=num_proc,
            suffix_template=suffix_template,
            new_fingerprint=new_fingerprint,
            input_columns=input_columns,
            desc=desc,
        )
        new_dataset = copy.deepcopy(self)
        new_dataset._indices = indices.data
        new_dataset._fingerprint = new_fingerprint
        return new_dataset

    @transmit_format
    @fingerprint_transform(inplace=False, ignore_kwargs=["cache_file_name"])
    def flatten_indices(
        self,
        keep_in_memory: bool = False,
        cache_file_name: Optional[str] = None,
        writer_batch_size: Optional[int] = 1000,
        features: Optional[Features] = None,
        disable_nullable: bool = False,
        new_fingerprint: Optional[str] = None,
    ) -> "Dataset":
        """Create and cache a new Dataset by flattening the indices mapping.

        Args:
            keep_in_memory (:obj:`bool`, default `False`): Keep the dataset in memory instead of writing it to a cache file.
            cache_file_name (`Optional[str]`, default `None`): Provide the name of a path for the cache file. It is used to store the
                results of the computation instead of the automatically generated cache file name.
            writer_batch_size (:obj:`int`, default `1000`): Number of rows per write operation for the cache file writer.
                This value is a good trade-off between memory usage during the processing, and processing speed.
                Higher value makes the processing do fewer lookups, lower value consume less temporary memory while running `.map()`.
            features (`Optional[datasets.Features]`, default `None`): Use a specific Features to store the cache file
                instead of the automatically generated one.
            disable_nullable (:obj:`bool`, default `False`): Allow null values in the table.
            new_fingerprint (`Optional[str]`, default `None`): The new fingerprint of the dataset after transform.
                If `None`, the new fingerprint is computed using a hash of the previous fingerprint, and the transform arguments
        """

        return self.map(
            batched=True,  # for speed
            keep_in_memory=keep_in_memory,
            cache_file_name=cache_file_name,
            writer_batch_size=writer_batch_size,
            features=features,
            disable_nullable=disable_nullable,
            new_fingerprint=new_fingerprint,
            desc="Flattening the indices",
        )

    def _new_dataset_with_indices(
        self,
        indices_cache_file_name: Optional[str] = None,
        indices_buffer: Optional[pa.Buffer] = None,
        fingerprint: Optional[str] = None,
    ) -> "Dataset":
        """Return a new Dataset obtained by adding indices (provided in indices_cache_file_name or in a buffer) to the
        current Dataset.
        """

        if indices_cache_file_name is None and indices_buffer is None:
            raise ValueError("At least one of indices_cache_file_name or indices_buffer must be provided.")

        if fingerprint is None:
            raise ValueError("please specify a fingerprint for the dataset with indices")

        if indices_cache_file_name is not None:
            indices_table = MemoryMappedTable.from_file(indices_cache_file_name)
        else:
            indices_table = InMemoryTable.from_buffer(indices_buffer)

        # Return new Dataset object
        # don't forget to copy the objects
        return Dataset(
            self._data,
            info=self.info.copy(),
            split=self.split,
            indices_table=indices_table,
            fingerprint=fingerprint,
        )

    @transmit_format
    @fingerprint_transform(inplace=False, ignore_kwargs=["indices_cache_file_name"])
    def select(
        self,
        indices: Iterable,
        keep_in_memory: bool = False,
        indices_cache_file_name: Optional[str] = None,
        writer_batch_size: Optional[int] = 1000,
        new_fingerprint: Optional[str] = None,
    ) -> "Dataset":
        """Create a new dataset with rows selected following the list/array of indices.

        Args:
            indices (sequence, iterable, ndarray or Series): List or 1D-array of integer indices for indexing.
            keep_in_memory (:obj:`bool`, default `False`): Keep the indices mapping in memory instead of writing it to a cache file.
            indices_cache_file_name (`Optional[str]`, default `None`): Provide the name of a path for the cache file. It is used to store the
                indices mapping instead of the automatically generated cache file name.
            writer_batch_size (:obj:`int`, default `1000`): Number of rows per write operation for the cache file writer.
                This value is a good trade-off between memory usage during the processing, and processing speed.
                Higher value makes the processing do fewer lookups, lower value consume less temporary memory while running `.map()`.
            new_fingerprint (`Optional[str]`, default `None`): the new fingerprint of the dataset after transform.
                If `None`, the new fingerprint is computed using a hash of the previous fingerprint, and the transform arguments
        """
        if keep_in_memory and indices_cache_file_name is not None:
            raise ValueError("Please use either `keep_in_memory` or `indices_cache_file_name` but not both.")

        if len(self.list_indexes()) > 0:
            raise DatasetTransformationNotAllowedError(
                "Using `.select` on a dataset with attached indexes is not allowed. You can first run `.drop_index() to remove your index and then re-add it."
            )

        # If the array is empty we do nothing
        if len(self) == 0:
            return self

        # Prepare the writer for our indices arrow table
        if keep_in_memory or indices_cache_file_name is None:
            buf_writer = pa.BufferOutputStream()
            tmp_file = None
            writer = ArrowWriter(
                stream=buf_writer, writer_batch_size=writer_batch_size, fingerprint=new_fingerprint, unit="indices"
            )
        else:
            buf_writer = None
            logger.info(f"Caching indices mapping at {indices_cache_file_name}")
            tmp_file = tempfile.NamedTemporaryFile("wb", dir=os.path.dirname(indices_cache_file_name), delete=False)
            writer = ArrowWriter(
                path=tmp_file.name, writer_batch_size=writer_batch_size, fingerprint=new_fingerprint, unit="indices"
            )

        indices_array = pa.array(indices, type=pa.uint64())
        # Check if we need to convert indices
        if self._indices is not None:
            indices_array = self._indices.column(0).take(indices_array)

        indices_table = pa.Table.from_arrays([indices_array], names=["indices"])

        with writer:
            try:
                writer.write_table(indices_table)
                writer.finalize()  # close_stream=bool(buf_writer is None))  We only close if we are writing in a file
            except (Exception, KeyboardInterrupt):
                if tmp_file is not None:
                    tmp_file.close()
                    if os.path.exists(tmp_file.name):
                        os.remove(tmp_file.name)
                raise

        if tmp_file is not None:
            tmp_file.close()
            shutil.move(tmp_file.name, indices_cache_file_name)
            umask = os.umask(0o666)
            os.umask(umask)
            os.chmod(indices_cache_file_name, 0o666 & ~umask)

        # Return new Dataset object
        if buf_writer is None:
            return self._new_dataset_with_indices(
                indices_cache_file_name=indices_cache_file_name, fingerprint=new_fingerprint
            )
        else:
            return self._new_dataset_with_indices(indices_buffer=buf_writer.getvalue(), fingerprint=new_fingerprint)

    @transmit_format
    @fingerprint_transform(inplace=False, ignore_kwargs=["load_from_cache_file", "indices_cache_file_name"])
    def sort(
        self,
        column: str,
        reverse: bool = False,
        kind: str = None,
        null_placement: str = "last",
        keep_in_memory: bool = False,
        load_from_cache_file: bool = True,
        indices_cache_file_name: Optional[str] = None,
        writer_batch_size: Optional[int] = 1000,
        new_fingerprint: Optional[str] = None,
    ) -> "Dataset":
        """Create a new dataset sorted according to a column.

        Currently sorting according to a column name uses pandas sorting algorithm under the hood.
        The column should thus be a pandas compatible type (in particular not a nested type).
        This also means that the column used for sorting is fully loaded in memory (which should be fine in most cases).

        Args:
            column (:obj:`str`): column name to sort by.
            reverse (:obj:`bool`, default `False`): If True, sort by descending order rather then ascending.
            kind (:obj:`str`, optional): Pandas algorithm for sorting selected in {‘quicksort’, ‘mergesort’, ‘heapsort’, ‘stable’},
                The default is ‘quicksort’. Note that both ‘stable’ and ‘mergesort’ use timsort under the covers and, in general,
                the actual implementation will vary with data type. The ‘mergesort’ option is retained for backwards compatibility.
            null_placement (:obj:`str`, default `last`):
                Put `None` values at the beginning if ‘first‘; ‘last‘ puts `None` values at the end.

                .. versionadded:: 1.14.2
            keep_in_memory (:obj:`bool`, default `False`): Keep the sorted indices in memory instead of writing it to a cache file.
            load_from_cache_file (:obj:`bool`, default `True`): If a cache file storing the sorted indices
                can be identified, use it instead of recomputing.
            indices_cache_file_name (`Optional[str]`, default `None`): Provide the name of a path for the cache file. It is used to store the
                sorted indices instead of the automatically generated cache file name.
            writer_batch_size (:obj:`int`, default `1000`): Number of rows per write operation for the cache file writer.
                Higher value gives smaller cache files, lower value consume less temporary memory.
            new_fingerprint (`Optional[str]`, default `None`): the new fingerprint of the dataset after transform.
                If `None`, the new fingerprint is computed using a hash of the previous fingerprint, and the transform arguments
        """
        if len(self.list_indexes()) > 0:
            raise DatasetTransformationNotAllowedError(
                "Using `.sort` on a dataset with attached indexes is not allowed. You can first run `.drop_index() to remove your index and then re-add it."
            )
        # If the array is empty we do nothing
        if len(self) == 0:
            return self

        # Check the column name
        if not isinstance(column, str) or column not in self._data.column_names:
            raise ValueError(
                f"Column '{column}' not found in the dataset. Please provide a column selected in: {self._data.column_names}"
            )

        # Check if we've already cached this computation (indexed by a hash)
        if self.cache_files:
            if indices_cache_file_name is None:
                # we create a unique hash from the function, current dataset file and the mapping args
                indices_cache_file_name = self._get_cache_file_path(new_fingerprint)
            if os.path.exists(indices_cache_file_name) and load_from_cache_file:
                logger.warning(f"Loading cached sorted indices for dataset at {indices_cache_file_name}")
                return self._new_dataset_with_indices(
                    fingerprint=new_fingerprint, indices_cache_file_name=indices_cache_file_name
                )

        column_data = self._getitem(
            column, format_type="pandas", format_columns=None, output_all_columns=False, format_kwargs=None
        )

        df_sorted = column_data.to_frame().sort_values(
            column, ascending=not reverse, kind=kind, na_position=null_placement
        )
        indices = df_sorted.index.to_numpy()

        return self.select(
            indices=indices,
            keep_in_memory=keep_in_memory,
            indices_cache_file_name=indices_cache_file_name,
            writer_batch_size=writer_batch_size,
            new_fingerprint=new_fingerprint,
        )

    @transmit_format
    @fingerprint_transform(
        inplace=False, randomized_function=True, ignore_kwargs=["load_from_cache_file", "indices_cache_file_name"]
    )
    def shuffle(
        self,
        seed: Optional[int] = None,
        generator: Optional[np.random.Generator] = None,
        keep_in_memory: bool = False,
        load_from_cache_file: bool = True,
        indices_cache_file_name: Optional[str] = None,
        writer_batch_size: Optional[int] = 1000,
        new_fingerprint: Optional[str] = None,
    ) -> "Dataset":
        """Create a new Dataset where the rows are shuffled.

        Currently shuffling uses numpy random generators.
        You can either supply a NumPy BitGenerator to use, or a seed to initiate NumPy's default random generator (PCG64).

        Args:
            seed (:obj:`int`, optional): A seed to initialize the default BitGenerator if ``generator=None``.
                If None, then fresh, unpredictable entropy will be pulled from the OS.
                If an int or array_like[ints] is passed, then it will be passed to SeedSequence to derive the initial BitGenerator state.
            generator (:obj:`numpy.random.Generator`, optional): Numpy random Generator to use to compute the permutation of the dataset rows.
                If ``generator=None`` (default), uses np.random.default_rng (the default BitGenerator (PCG64) of NumPy).
            keep_in_memory (:obj:`bool`, default `False`): Keep the shuffled indices in memory instead of writing it to a cache file.
            load_from_cache_file (:obj:`bool`, default `True`): If a cache file storing the shuffled indices
                can be identified, use it instead of recomputing.
            indices_cache_file_name (:obj:`str`, optional): Provide the name of a path for the cache file. It is used to store the
                shuffled indices instead of the automatically generated cache file name.
            writer_batch_size (:obj:`int`, default `1000`): Number of rows per write operation for the cache file writer.
                This value is a good trade-off between memory usage during the processing, and processing speed.
                Higher value makes the processing do fewer lookups, lower value consume less temporary memory while running `.map()`.
            new_fingerprint (:obj:`str`, optional, default `None`): the new fingerprint of the dataset after transform.
                If `None`, the new fingerprint is computed using a hash of the previous fingerprint, and the transform arguments
        """
        if len(self.list_indexes()) > 0:
            raise DatasetTransformationNotAllowedError(
                "Using `.shuffle` on a dataset with attached indexes is not allowed. You can first run `.drop_index() to remove your index and then re-add it."
            )
        # If the array is empty we do nothing
        if len(self) == 0:
            return self

        if seed is not None and generator is not None:
            raise ValueError("Both `seed` and `generator` were provided. Please specify just one of them.")

        if generator is not None and not isinstance(generator, np.random.Generator):
            raise ValueError("The provided generator must be an instance of numpy.random.Generator")

        if generator is None:
            if seed is None:
                seed = np.random.get_state()[1][0]
                _ = np.random.random()  # do 1 step of rng
            generator = np.random.default_rng(seed)

        # Check if we've already cached this computation (indexed by a hash)
        if self.cache_files:
            if indices_cache_file_name is None:
                # we create a unique hash from the function, current dataset file and the mapping args
                indices_cache_file_name = self._get_cache_file_path(new_fingerprint)
            if os.path.exists(indices_cache_file_name) and load_from_cache_file:
                logger.warning(f"Loading cached shuffled indices for dataset at {indices_cache_file_name}")
                return self._new_dataset_with_indices(
                    fingerprint=new_fingerprint, indices_cache_file_name=indices_cache_file_name
                )

        permutation = generator.permutation(len(self))

        return self.select(
            indices=permutation,
            keep_in_memory=keep_in_memory,
            indices_cache_file_name=indices_cache_file_name,
            writer_batch_size=writer_batch_size,
            new_fingerprint=new_fingerprint,
        )

    @transmit_format
    @fingerprint_transform(
        inplace=False,
        randomized_function=True,
        fingerprint_names=["train_new_fingerprint", "test_new_fingerprint"],
        ignore_kwargs=["load_from_cache_file", "train_indices_cache_file_name", "test_indices_cache_file_name"],
    )
    def train_test_split(
        self,
        test_size: Union[float, int, None] = None,
        train_size: Union[float, int, None] = None,
        shuffle: bool = True,
        seed: Optional[int] = None,
        generator: Optional[np.random.Generator] = None,
        keep_in_memory: bool = False,
        load_from_cache_file: bool = True,
        train_indices_cache_file_name: Optional[str] = None,
        test_indices_cache_file_name: Optional[str] = None,
        writer_batch_size: Optional[int] = 1000,
        train_new_fingerprint: Optional[str] = None,
        test_new_fingerprint: Optional[str] = None,
    ) -> "DatasetDict":
        """Return a dictionary (:obj:`datasets.DatsetDict`) with two random train and test subsets (`train` and `test` ``Dataset`` splits).
        Splits are created from the dataset according to `test_size`, `train_size` and `shuffle`.

        This method is similar to scikit-learn `train_test_split` with the omission of the stratified options.

        Args:
            test_size (:obj:`numpy.random.Generator`, optional): Size of the test split
                If float, should be between 0.0 and 1.0 and represent the proportion of the dataset to include in the test split.
                If int, represents the absolute number of test samples.
                If None, the value is set to the complement of the train size.
                If train_size is also None, it will be set to 0.25.
            train_size (:obj:`numpy.random.Generator`, optional): Size of the train split
                If float, should be between 0.0 and 1.0 and represent the proportion of the dataset to include in the train split.
                If int, represents the absolute number of train samples.
                If None, the value is automatically set to the complement of the test size.
            shuffle (:obj:`bool`, optional, default `True`): Whether or not to shuffle the data before splitting.
            seed (:obj:`int`, optional): A seed to initialize the default BitGenerator if ``generator=None``.
                If None, then fresh, unpredictable entropy will be pulled from the OS.
                If an int or array_like[ints] is passed, then it will be passed to SeedSequence to derive the initial BitGenerator state.
            generator (:obj:`numpy.random.Generator`, optional): Numpy random Generator to use to compute the permutation of the dataset rows.
                If ``generator=None`` (default), uses np.random.default_rng (the default BitGenerator (PCG64) of NumPy).
            keep_in_memory (:obj:`bool`, default `False`): Keep the splits indices in memory instead of writing it to a cache file.
            load_from_cache_file (:obj:`bool`, default `True`): If a cache file storing the splits indices
                can be identified, use it instead of recomputing.
            train_cache_file_name (:obj:`str`, optional): Provide the name of a path for the cache file. It is used to store the
                train split indices instead of the automatically generated cache file name.
            test_cache_file_name (:obj:`str`, optional): Provide the name of a path for the cache file. It is used to store the
                test split indices instead of the automatically generated cache file name.
            writer_batch_size (:obj:`int`, default `1000`): Number of rows per write operation for the cache file writer.
                This value is a good trade-off between memory usage during the processing, and processing speed.
                Higher value makes the processing do fewer lookups, lower value consume less temporary memory while running `.map()`.
            train_new_fingerprint (:obj:`str`, optional, defaults to `None`): the new fingerprint of the train set after transform.
                If `None`, the new fingerprint is computed using a hash of the previous fingerprint, and the transform arguments
            test_new_fingerprint (:obj:`str`, optional, defaults to `None`): the new fingerprint of the test set after transform.
                If `None`, the new fingerprint is computed using a hash of the previous fingerprint, and the transform arguments
        """
        from .dataset_dict import DatasetDict  # import here because of circular dependency

        if len(self.list_indexes()) > 0:
            raise DatasetTransformationNotAllowedError(
                "Using `.train_test_split` on a dataset with attached indexes is not allowed. You can first run `.drop_index() to remove your index and then re-add it."
            )
        # If the array is empty we do nothing
        if len(self) == 0:
            return DatasetDict({"train": self, "test": self})

        if test_size is None and train_size is None:
            test_size = 0.25

        # Safety checks similar to scikit-learn's ones.
        # (adapted from https://github.com/scikit-learn/scikit-learn/blob/fd237278e895b42abe8d8d09105cbb82dc2cbba7/sklearn/model_selection/_split.py#L1750)
        n_samples = len(self)
        if (
            isinstance(test_size, int)
            and (test_size >= n_samples or test_size <= 0)
            or isinstance(test_size, float)
            and (test_size <= 0 or test_size >= 1)
        ):
            raise ValueError(
                f"test_size={test_size} should be either positive and smaller "
                f"than the number of samples {n_samples} or a float in the (0, 1) range"
            )

        if (
            isinstance(train_size, int)
            and (train_size >= n_samples or train_size <= 0)
            or isinstance(train_size, float)
            and (train_size <= 0 or train_size >= 1)
        ):
            raise ValueError(
                f"train_size={train_size} should be either positive and smaller "
                f"than the number of samples {n_samples} or a float in the (0, 1) range"
            )

        if train_size is not None and not isinstance(train_size, (int, float)):
            raise ValueError(f"Invalid value for train_size: {train_size} of type {type(train_size)}")
        if test_size is not None and not isinstance(test_size, (int, float)):
            raise ValueError(f"Invalid value for test_size: {test_size} of type {type(test_size)}")

        if isinstance(train_size, float) and isinstance(test_size, float) and train_size + test_size > 1:
            raise ValueError(
                f"The sum of test_size and train_size = {train_size + test_size}, should be in the (0, 1)"
                " range. Reduce test_size and/or train_size."
            )

        if isinstance(test_size, float):
            n_test = ceil(test_size * n_samples)
        elif isinstance(test_size, int):
            n_test = float(test_size)

        if isinstance(train_size, float):
            n_train = floor(train_size * n_samples)
        elif isinstance(train_size, int):
            n_train = float(train_size)

        if train_size is None:
            n_train = n_samples - n_test
        elif test_size is None:
            n_test = n_samples - n_train

        if n_train + n_test > n_samples:
            raise ValueError(
                f"The sum of train_size and test_size = {n_train + n_test}, "
                "should be smaller than the number of "
                f"samples {n_samples}. Reduce test_size and/or "
                "train_size."
            )

        n_train, n_test = int(n_train), int(n_test)

        if n_train == 0:
            raise ValueError(
                f"With n_samples={n_samples}, test_size={test_size} and train_size={train_size}, the "
                "resulting train set will be empty. Adjust any of the "
                "aforementioned parameters."
            )

        if generator is None and shuffle is True:
            if seed is None:
                seed = np.random.get_state()[1][0]
                _ = np.random.random()  # do 1 step of rng
            generator = np.random.default_rng(seed)

        # Check if we've already cached this computation (indexed by a hash)
        if self.cache_files:
            if train_indices_cache_file_name is None or test_indices_cache_file_name is None:
                # we create a unique hash from the function, current dataset file and the mapping args

                if train_indices_cache_file_name is None:
                    train_indices_cache_file_name = self._get_cache_file_path(train_new_fingerprint)
                if test_indices_cache_file_name is None:
                    test_indices_cache_file_name = self._get_cache_file_path(test_new_fingerprint)
            if (
                os.path.exists(train_indices_cache_file_name)
                and os.path.exists(test_indices_cache_file_name)
                and load_from_cache_file
            ):
                logger.warning(
                    f"Loading cached split indices for dataset at {train_indices_cache_file_name} and {test_indices_cache_file_name}"
                )
                return DatasetDict(
                    {
                        "train": self._new_dataset_with_indices(
                            fingerprint=train_new_fingerprint, indices_cache_file_name=train_indices_cache_file_name
                        ),
                        "test": self._new_dataset_with_indices(
                            fingerprint=test_new_fingerprint, indices_cache_file_name=test_indices_cache_file_name
                        ),
                    }
                )

        if not shuffle:
            train_indices = np.arange(n_train)
            test_indices = np.arange(n_train, n_train + n_test)
        else:
            # random partition
            permutation = generator.permutation(len(self))
            test_indices = permutation[:n_test]
            train_indices = permutation[n_test : (n_test + n_train)]

        train_split = self.select(
            indices=train_indices,
            keep_in_memory=keep_in_memory,
            indices_cache_file_name=train_indices_cache_file_name,
            writer_batch_size=writer_batch_size,
            new_fingerprint=train_new_fingerprint,
        )
        test_split = self.select(
            indices=test_indices,
            keep_in_memory=keep_in_memory,
            indices_cache_file_name=test_indices_cache_file_name,
            writer_batch_size=writer_batch_size,
            new_fingerprint=test_new_fingerprint,
        )

        return DatasetDict({"train": train_split, "test": test_split})

    def shard(
        self,
        num_shards: int,
        index: int,
        contiguous: bool = False,
        keep_in_memory: bool = False,
        indices_cache_file_name: Optional[str] = None,
        writer_batch_size: Optional[int] = 1000,
    ) -> "Dataset":
        """Return the `index`-nth shard from dataset split into `num_shards` pieces.

        This shards deterministically. dset.shard(n, i) will contain all elements of dset whose
        index mod n = i.

        dset.shard(n, i, contiguous=True) will instead split dset into contiguous chunks,
        so it can be easily concatenated back together after processing. If n % i == l, then the
        first l shards will have length (n // i) + 1, and the remaining shards will have length (n // i).
        `datasets.concatenate([dset.shard(n, i, contiguous=True) for i in range(n)])` will return
        a dataset with the same order as the original.

        Be sure to shard before using any randomizing operator (such as shuffle).
        It is best if the shard operator is used early in the dataset pipeline.


        Args:
            num_shards (:obj:`int`): How many shards to split the dataset into.
            index (:obj:`int`): Which shard to select and return.
            contiguous: (:obj:`bool`, default `False`): Whether to select contiguous blocks of indices for shards.
            keep_in_memory (:obj:`bool`, default `False`): Keep the dataset in memory instead of writing it to a cache file.
            load_from_cache_file (:obj:`bool`, default `True`): If a cache file storing the current computation from `function`
                can be identified, use it instead of recomputing.
            indices_cache_file_name (:obj:`str`, optional): Provide the name of a path for the cache file. It is used to store the
                indices of each shard instead of the automatically generated cache file name.
            writer_batch_size (:obj:`int`, default `1000`): Number of rows per write operation for the cache file writer.
                This value is a good trade-off between memory usage during the processing, and processing speed.
                Higher value makes the processing do fewer lookups, lower value consume less temporary memory while running `.map()`.
        """
        if not 0 <= index < num_shards:
            raise ValueError("index should be in [0, num_shards-1]")
        if contiguous:
            div = len(self) // num_shards
            mod = len(self) % num_shards
            start = div * index + min(index, mod)
            end = start + div + (1 if index < mod else 0)
            indices = np.arange(start, end)
        else:
            indices = np.arange(index, len(self), num_shards)

        return self.select(
            indices=indices,
            keep_in_memory=keep_in_memory,
            indices_cache_file_name=indices_cache_file_name,
            writer_batch_size=writer_batch_size,
        )

    def export(
        self,
        filename: str,
        format: str = "tfrecord",
    ):
        """Writes the Arrow dataset to a TFRecord file.

        The dataset must already be in tensorflow format. The records will be written with
        keys from `dataset._format_columns`.

        Args:
            filename (:obj:`str`): The filename, including the `.tfrecord` extension, to write to.
            format (`str`, optional, default `"tfrecord"`): The type of output file. Currently this is a no-op, as
                TFRecords are the only option. This enables a more flexible function signature later.
        """
        try:
            import tensorflow as tf  # noqa: F401
        except ImportError:
            logger.error("Tensorflow needs to be installed to be able to return Tensorflow tensors.")

        # From https://www.tensorflow.org/tutorials/load_data/tfrecord
        def _bytes_feature(values):
            """Returns a bytes_list from a list of string / byte."""
            return tf.train.Feature(bytes_list=tf.train.BytesList(value=values))

        def _float_feature(values):
            """Returns a float_list from a list of float / double."""
            return tf.train.Feature(float_list=tf.train.FloatList(value=values))

        def _int64_feature(values):
            """Returns an int64_list from a list of bool / enum / int / uint."""
            return tf.train.Feature(int64_list=tf.train.Int64List(value=values))

        def _feature(values: Union[float, int, str, np.ndarray]) -> "tf.train.Feature":
            """Typechecks `values` and returns the corresponding tf.train.Feature."""
            if isinstance(values, np.ndarray):
                if values.dtype == np.dtype(float):
                    return _float_feature(values)
                elif values.dtype == np.int64:
                    return _int64_feature(values)
                elif values.dtype == np.dtype(str) or (
                    values.dtype == np.dtype(object) and len(values) > 0 and isinstance(values[0], str)
                ):
                    return _bytes_feature([v.encode() for v in values])
                else:
                    raise ValueError(
                        f"values={values} is an np.ndarray with items of dtype {values[0].dtype}, which cannot be serialized"
                    )
            if hasattr(values, "dtype"):
                if np.issubdtype(values.dtype, np.floating):
                    return _float_feature([values.item()])
                elif np.issubdtype(values.dtype, np.integer):
                    return _int64_feature([values.item()])
                elif np.issubdtype(values.dtype, np.str):
                    return _bytes_feature([values.item().encode()])
                else:
                    raise ValueError(f"values={values} has dtype {values.dtype}, which cannot be serialized")
            else:
                raise ValueError(f"values={values} are not numpy objects, and so cannot be serialized")

        def serialize_example(ex):
            feature = {key: _feature(value) for key, value in ex.items()}
            example_proto = tf.train.Example(features=tf.train.Features(feature=feature))
            return example_proto.SerializeToString()

        def tf_serialize_example(ex):
            tf_string = tf.py_function(serialize_example, (ex,), tf.string)
            return tf.reshape(tf_string, ())

        def generator():
            for ex in self:
                yield serialize_example(ex)

        if self._format_type != "numpy":
            raise ValueError("Dataset format must be numpy before exporting")
        if not filename.endswith(".tfrecord"):
            raise ValueError("filename {filename} must end with .tfrecord")
        tf_dataset = tf.data.Dataset.from_generator(generator, output_types=tf.string, output_shapes=())
        writer = tf.data.experimental.TFRecordWriter(filename)
        logger.info(f"Writing TFRecord to {filename}")
        writer.write(tf_dataset)
        logger.info(f"Finished writing TFRecord to {filename}")
        self = None  # delete the dataset reference used by tf_dataset

    def to_csv(
        self,
        path_or_buf: Union[PathLike, BinaryIO],
        batch_size: Optional[int] = None,
        num_proc: Optional[int] = None,
        **to_csv_kwargs,
    ) -> int:
        """Exports the dataset to csv

        Args:
            path_or_buf (``PathLike`` or ``FileOrBuffer``): Either a path to a file or a BinaryIO.
            batch_size (Optional ``int``): Size of the batch to load in memory and write at once.
                Defaults to :obj:`datasets.config.DEFAULT_MAX_BATCH_SIZE`.
            num_proc (:obj:`int`, optional): Number of processes for multiprocessing. By default it doesn't
                use multiprocessing. ``batch_size`` in this case defaults to
                :obj:`datasets.config.DEFAULT_MAX_BATCH_SIZE` but feel free to make it 5x or 10x of the default
                value if you have sufficient compute power.
            to_csv_kwargs: Parameters to pass to pandas's :func:`pandas.DataFrame.to_csv`

        Returns:
            int: The number of characters or bytes written
        """
        # Dynamic import to avoid circular dependency
        from .io.csv import CsvDatasetWriter

        return CsvDatasetWriter(self, path_or_buf, batch_size=batch_size, num_proc=num_proc, **to_csv_kwargs).write()

    def to_dict(self, batch_size: Optional[int] = None, batched: bool = False) -> Union[dict, Iterator[dict]]:
        """Returns the dataset as a Python dict. Can also return a generator for large datasets.

        Args:
            batched (``bool``): Set to :obj:`True` to return a generator that yields the dataset as batches
                of ``batch_size`` rows. Defaults to :obj:`False` (returns the whole datasetas once)
            batch_size (Optional ``int``): The size (number of rows) of the batches if ``batched`` is `True`.
                Defaults to :obj:`datasets.config.DEFAULT_MAX_BATCH_SIZE`.

        Returns:
            `dict` or `Iterator[dict]`
        """
        if not batched:
            return query_table(
                table=self._data,
                key=slice(0, len(self)),
                indices=self._indices if self._indices is not None else None,
            ).to_pydict()
        else:
            batch_size = batch_size if batch_size else config.DEFAULT_MAX_BATCH_SIZE
            return (
                query_table(
                    table=self._data,
                    key=slice(offset, offset + batch_size),
                    indices=self._indices if self._indices is not None else None,
                ).to_pydict()
                for offset in range(0, len(self), batch_size)
            )

    def to_json(
        self,
        path_or_buf: Union[PathLike, BinaryIO],
        batch_size: Optional[int] = None,
        num_proc: Optional[int] = None,
        **to_json_kwargs,
    ) -> int:
        """Export the dataset to JSON Lines or JSON.

        Args:
            path_or_buf (``PathLike`` or ``FileOrBuffer``): Either a path to a file or a BinaryIO.
            batch_size (:obj:`int`, optional): Size of the batch to load in memory and write at once.
                Defaults to :obj:`datasets.config.DEFAULT_MAX_BATCH_SIZE`.
            num_proc (:obj:`int`, optional): Number of processes for multiprocessing. By default it doesn't
                use multiprocessing. ``batch_size`` in this case defaults to
                :obj:`datasets.config.DEFAULT_MAX_BATCH_SIZE` but feel free to make it 5x or 10x of the default
                value if you have sufficient compute power.
            lines (:obj:`bool`, default ``True``): Whether output JSON lines format.
                Only possible if ``orient="records"`. It will throw ValueError with ``orient`` different from
                ``"records"``, since the others are not list-like.
            orient (:obj:`str`, default ``"records"``): Format of the JSON:

                - ``"records"``: list like ``[{column -> value}, … , {column -> value}]``
                - ``"split"``: dict like ``{"index" -> [index], "columns" -> [columns], "data" -> [values]}``
                - ``"index"``: dict like ``{index -> {column -> value}}``
                - ``"columns"``: dict like ``{column -> {index -> value}}``
                - ``"values"``: just the values array
                - ``"table"``: dict like ``{"schema": {schema}, "data": {data}}``
            **to_json_kwargs: Parameters to pass to pandas's `pandas.DataFrame.to_json
                <https://pandas.pydata.org/docs/reference/api/pandas.DataFrame.to_json.html>`_.

        Returns:
            int: The number of characters or bytes written.
        """
        # Dynamic import to avoid circular dependency
        from .io.json import JsonDatasetWriter

        return JsonDatasetWriter(self, path_or_buf, batch_size=batch_size, num_proc=num_proc, **to_json_kwargs).write()

    def to_pandas(
        self, batch_size: Optional[int] = None, batched: bool = False
    ) -> Union[pd.DataFrame, Iterator[pd.DataFrame]]:
        """Returns the dataset as a :class:`pandas.DataFrame`. Can also return a generator for large datasets.

        Args:
            batched (``bool``): Set to :obj:`True` to return a generator that yields the dataset as batches
                of ``batch_size`` rows. Defaults to :obj:`False` (returns the whole datasetas once)
            batch_size (Optional ``int``): The size (number of rows) of the batches if ``batched`` is `True`.
                Defaults to :obj:`datasets.config.DEFAULT_MAX_BATCH_SIZE`.

        Returns:
            `pandas.DataFrame` or `Iterator[pandas.DataFrame]`
        """
        if not batched:
            return query_table(
                table=self._data,
                key=slice(0, len(self)),
                indices=self._indices if self._indices is not None else None,
            ).to_pandas(types_mapper=pandas_types_mapper)
        else:
            batch_size = batch_size if batch_size else config.DEFAULT_MAX_BATCH_SIZE
            return (
                query_table(
                    table=self._data,
                    key=slice(offset, offset + batch_size),
                    indices=self._indices if self._indices is not None else None,
                ).to_pandas(types_mapper=pandas_types_mapper)
                for offset in range(0, len(self), batch_size)
            )

    def to_parquet(
        self,
        path_or_buf: Union[PathLike, BinaryIO],
        batch_size: Optional[int] = None,
        **parquet_writer_kwargs,
    ) -> int:
        """Exports the dataset to parquet

        Args:
            path_or_buf (``PathLike`` or ``FileOrBuffer``): Either a path to a file or a BinaryIO.
            batch_size (Optional ``int``): Size of the batch to load in memory and write at once.
                Defaults to :obj:`datasets.config.DEFAULT_MAX_BATCH_SIZE`.
            parquet_writer_kwargs: Parameters to pass to PyArrow's :class:`pyarrow.parquet.ParquetWriter`

        Returns:
            int: The number of characters or bytes written
        """
        # Dynamic import to avoid circular dependency
        from .io.parquet import ParquetDatasetWriter

        return ParquetDatasetWriter(self, path_or_buf, batch_size=batch_size, **parquet_writer_kwargs).write()

    def _push_parquet_shards_to_hub(
        self,
        repo_id: str,
        split: Optional[str] = None,
        private: Optional[bool] = False,
        token: Optional[str] = None,
        branch: Optional[str] = None,
        shard_size: Optional[int] = 500 << 20,
    ) -> Tuple[str, str, int, int]:
        """Pushes the dataset to the hub.
        The dataset is pushed using HTTP requests and does not need to have neither git or git-lfs installed.

        Args:
            repo_id (:obj:`str`):
                The ID of the repository to push to in the following format: `<user>/<dataset_name>` or
                `<org>/<dataset_name>`. Also accepts `<dataset_name>`, which will default to the namespace
                of the logged-in user.
            split (Optional, :obj:`str`):
                The name of the split that will be given to that dataset. Defaults to `self.split`.
            private (Optional :obj:`bool`, defaults to :obj:`False`):
                Whether the dataset repository should be set to private or not. Only affects repository creation:
                a repository that already exists will not be affected by that parameter.
            token (Optional :obj:`str`):
                An optional authentication token for the Hugging Face Hub. If no token is passed, will default
                to the token saved locally when logging in with ``huggingface-cli login``. Will raise an error
                if no token is passed and the user is not logged-in.
            branch (Optional :obj:`str`):
                The git branch on which to push the dataset. This defaults to the default branch as specified
                in your repository, which defaults to `"main"`.
            shard_size (Optional :obj:`int`):
                The size of the dataset shards to be uploaded to the hub. The dataset will be pushed in files
                of the size specified here, in bytes. Defaults to a shard size of 500MB.

        Returns:
            repo_id (:obj:`str`): ID of the repository in <user>/<dataset_name>` or `<org>/<dataset_name>` format
            split (:obj:`str`): name of the uploaded split
            uploaded_size (:obj:`int`): number of uploaded bytes
            dataset_nbytes (:obj:`int`): approximate size in bytes of the uploaded dataset afer uncompression

        Example:
            .. code-block:: python

                >>> dataset.push_to_hub("<organization>/<dataset_id>", split="evaluation")
        """
        api = HfApi(endpoint=config.HF_ENDPOINT)
        token = token if token is not None else HfFolder.get_token()

        if token is None:
            raise EnvironmentError(
                "You need to provide a `token` or be logged in to Hugging Face with " "`huggingface-cli login`."
            )

        if split is None:
            split = self.split or "train"

        identifier = repo_id.split("/")

        if len(identifier) > 2:
            raise ValueError(
                f"The identifier should be in the format <repo_id> or <namespace>/<repo_id>. It is {identifier}, "
                "which doesn't conform to either format."
            )
        if len(identifier) == 2:
            organization, dataset_name = identifier
        else:
            dataset_name = identifier[0]
            organization = api.whoami(token)["name"]
            repo_id = f"{organization}/{dataset_name}"

        try:
            api.create_repo(
                dataset_name,
                token,
                repo_type="dataset",
                organization=organization,
                private=private,
            )
        except HTTPError as err:
            if err.response.status_code == 409:
                if private is not None:
                    logger.warning("The repository already exists: the `private` keyword argument will be ignored.")
            else:
                raise

        if self._indices is not None:
            dataset_nbytes = self.data.nbytes * len(self._indices) / len(self.data)
        else:
            dataset_nbytes = self.data.nbytes

        num_shards = int(dataset_nbytes / shard_size) + 1
        shards = (self.shard(num_shards=num_shards, index=i, contiguous=True) for i in range(num_shards))

        files = api.list_repo_files(repo_id, repo_type="dataset", revision=branch, token=token)
        files = [file for file in files if file.startswith("data/")]

        def path_in_repo(_index):
            return f"data/{split}-{_index:05d}-of-{num_shards:05d}.parquet"

        # Only delete file shards that don't currently exist. Others will be overwritten if the content is different
        # or will be left intact is the content is identical.
        def should_delete_file(file_name):
            file_to_overwrite = file_name in [path_in_repo(i) for i in range(num_shards)]
            file_from_same_split = file_name.startswith(f"data/{split}-")

            return file_from_same_split and not file_to_overwrite

        file_shards_to_delete = [file for file in files if should_delete_file(file)]

        def delete_file(file):
            api.delete_file(file, repo_id=repo_id, token=token, repo_type="dataset", revision=branch)

        if len(file_shards_to_delete):
            for file in utils.tqdm(
                file_shards_to_delete,
                desc="Deleting unused files from dataset repository",
                total=len(file_shards_to_delete),
                disable=bool(logging.get_verbosity() == logging.NOTSET) or not utils.is_progress_bar_enabled(),
            ):
                delete_file(file)

        uploaded_size = 0
        for index, shard in utils.tqdm(
            enumerate(shards),
            desc="Pushing dataset shards to the dataset hub",
            total=num_shards,
            disable=bool(logging.get_verbosity() == logging.NOTSET),
        ):
            buffer = BytesIO()
            shard.to_parquet(buffer)
            uploaded_size += buffer.tell()
            api.upload_file(
                path_or_fileobj=buffer.getvalue(),
                path_in_repo=path_in_repo(index),
                repo_id=repo_id,
                token=token,
                repo_type="dataset",
                revision=branch,
                identical_ok=True,
            )
        return repo_id, split, uploaded_size, dataset_nbytes

    def push_to_hub(
        self,
        repo_id: str,
        split: Optional[str] = None,
        private: Optional[bool] = False,
        token: Optional[str] = None,
        branch: Optional[str] = None,
        shard_size: Optional[int] = 500 << 20,
    ):
        """Pushes the dataset to the hub.
        The dataset is pushed using HTTP requests and does not need to have neither git or git-lfs installed.

        Args:
            repo_id (:obj:`str`):
                The ID of the repository to push to in the following format: `<user>/<dataset_name>` or
                `<org>/<dataset_name>`. Also accepts `<dataset_name>`, which will default to the namespace
                of the logged-in user.
            split (Optional, :obj:`str`):
                The name of the split that will be given to that dataset. Defaults to `self.split`.
            private (Optional :obj:`bool`, defaults to :obj:`False`):
                Whether the dataset repository should be set to private or not. Only affects repository creation:
                a repository that already exists will not be affected by that parameter.
            token (Optional :obj:`str`):
                An optional authentication token for the Hugging Face Hub. If no token is passed, will default
                to the token saved locally when logging in with ``huggingface-cli login``. Will raise an error
                if no token is passed and the user is not logged-in.
            branch (Optional :obj:`str`):
                The git branch on which to push the dataset. This defaults to the default branch as specified
                in your repository, which defaults to `"main"`.
            shard_size (Optional :obj:`int`):
                The size of the dataset shards to be uploaded to the hub. The dataset will be pushed in files
                of the size specified here, in bytes. Defaults to a shard size of 500MB.

        Example:
            .. code-block:: python

                >>> dataset.push_to_hub("<organization>/<dataset_id>", split="evaluation")
        """
        repo_id, split, uploaded_size, dataset_nbytes = self._push_parquet_shards_to_hub(
            repo_id=repo_id, split=split, private=private, token=token, branch=branch, shard_size=shard_size
        )
        organization, dataset_name = repo_id.split("/")
        info_to_dump = self.info.copy()
        info_to_dump.download_checksums = None
        info_to_dump.download_size = uploaded_size
        info_to_dump.dataset_size = dataset_nbytes
        info_to_dump.size_in_bytes = uploaded_size + dataset_nbytes
        info_to_dump.splits = {
            split: SplitInfo(split, num_bytes=dataset_nbytes, num_examples=len(self), dataset_name=dataset_name)
        }
        buffer = BytesIO()
        buffer.write(f'{{"{organization}--{dataset_name}": '.encode())
        info_to_dump._dump_info(buffer)
        buffer.write(b"}")
        HfApi(endpoint=config.HF_ENDPOINT).upload_file(
            path_or_fileobj=buffer.getvalue(),
            path_in_repo=config.DATASETDICT_INFOS_FILENAME,
            repo_id=repo_id,
            token=token,
            repo_type="dataset",
            revision=branch,
            identical_ok=True,
        )

    @transmit_format
    @fingerprint_transform(inplace=False)
    def add_column(self, name: str, column: Union[list, np.array], new_fingerprint: str):
        """Add column to Dataset.

        .. versionadded:: 1.7

        Args:
            name (str): Column name.
            column (list or np.array): Column data to be added.

        Returns:
            :class:`Dataset`
        """
        column_table = InMemoryTable.from_pydict({name: column})
        _check_column_names(self._data.column_names + column_table.column_names)
        # Concatenate tables horizontally
        table = concat_tables([self._data, column_table], axis=1)
        # Update features
        info = self.info.copy()
        info.features.update(Features.from_arrow_schema(column_table.schema))
        table = update_metadata_with_features(table, info.features)
        return Dataset(table, info=info, split=self.split, indices_table=self._indices, fingerprint=new_fingerprint)

    def add_faiss_index(
        self,
        column: str,
        index_name: Optional[str] = None,
        device: Optional[int] = None,
        string_factory: Optional[str] = None,
        metric_type: Optional[int] = None,
        custom_index: Optional["faiss.Index"] = None,  # noqa: F821
        train_size: Optional[int] = None,
        faiss_verbose: bool = False,
        dtype=np.float32,
    ):
        """Add a dense index using Faiss for fast retrieval.
        By default the index is done over the vectors of the specified column.
        You can specify :obj:`device` if you want to run it on GPU (:obj:`device` must be the GPU index).
        You can find more information about Faiss here:

        - For `string factory <https://github.com/facebookresearch/faiss/wiki/The-index-factory>`__

        Args:
            column (:obj:`str`):
                The column of the vectors to add to the index.
            index_name (Optional :obj:`str`):
                The index_name/identifier of the index.
                This is the index_name that is used to call :func:`datasets.Dataset.get_nearest_examples` or :func:`datasets.Dataset.search`.
                By default it corresponds to `column`.
            device (Optional :obj:`int`):
                If not None, this is the index of the GPU to use.
                By default it uses the CPU.
            string_factory (Optional :obj:`str`):
                This is passed to the index factory of Faiss to create the index.
                Default index class is ``IndexFlat``.
            metric_type (Optional :obj:`int`):
                Type of metric. Ex: faiss.faiss.METRIC_INNER_PRODUCT or faiss.METRIC_L2.
            custom_index (Optional :obj:`faiss.Index`):
                Custom Faiss index that you already have instantiated and configured for your needs.
            train_size (Optional :obj:`int`):
                If the index needs a training step, specifies how many vectors will be used to train the index.
            faiss_verbose (:obj:`bool`, defaults to False):
                Enable the verbosity of the Faiss index.
            dtype (data-type): The dtype of the numpy arrays that are indexed.
                Default is ``np.float32``.

        Example:
            .. code-block:: python

                ds = datasets.load_dataset('crime_and_punish', split='train')
                ds_with_embeddings = ds.map(lambda example: {'embeddings': embed(example['line']}))
                ds_with_embeddings.add_faiss_index(column='embeddings')
                # query
                scores, retrieved_examples = ds_with_embeddings.get_nearest_examples('embeddings', embed('my new query'), k=10)
                # save index
                ds_with_embeddings.save_faiss_index('embeddings', 'my_index.faiss')

                ds = datasets.load_dataset('crime_and_punish', split='train')
                # load index
                ds.load_faiss_index('embeddings', 'my_index.faiss')
                # query
                scores, retrieved_examples = ds.get_nearest_examples('embeddings', embed('my new query'), k=10)
        """
        with self.formatted_as(type="numpy", columns=[column], dtype=dtype):
            super().add_faiss_index(
                column=column,
                index_name=index_name,
                device=device,
                string_factory=string_factory,
                metric_type=metric_type,
                custom_index=custom_index,
                train_size=train_size,
                faiss_verbose=faiss_verbose,
            )
        return self

    def add_faiss_index_from_external_arrays(
        self,
        external_arrays: np.array,
        index_name: str,
        device: Optional[int] = None,
        string_factory: Optional[str] = None,
        metric_type: Optional[int] = None,
        custom_index: Optional["faiss.Index"] = None,  # noqa: F821
        train_size: Optional[int] = None,
        faiss_verbose: bool = False,
        dtype=np.float32,
    ):
        """Add a dense index using Faiss for fast retrieval.
        The index is created using the vectors of `external_arrays`.
        You can specify `device` if you want to run it on GPU (`device` must be the GPU index).
        You can find more information about Faiss here:

        - For `string factory <https://github.com/facebookresearch/faiss/wiki/The-index-factory>`__

        Args:
            external_arrays (:obj:`np.array`):
                If you want to use arrays from outside the lib for the index, you can set :obj:`external_arrays`.
                It will use :obj:`external_arrays` to create the Faiss index instead of the arrays in the given :obj:`column`.
            index_name (:obj:`str`):
                The index_name/identifier of the index.
                This is the index_name that is used to call :func:`datasets.Dataset.get_nearest_examples` or :func:`datasets.Dataset.search`.
            device (Optional :obj:`int`):
                If not None, this is the index of the GPU to use.
                By default it uses the CPU.
            string_factory (Optional :obj:`str`):
                This is passed to the index factory of Faiss to create the index.
                Default index class is ``IndexFlat``.
            metric_type (Optional :obj:`int`):
                Type of metric. Ex: faiss.faiss.METRIC_INNER_PRODUCT or faiss.METRIC_L2.
            custom_index (Optional :obj:`faiss.Index`):
                Custom Faiss index that you already have instantiated and configured for your needs.
            train_size (Optional :obj:`int`):
                If the index needs a training step, specifies how many vectors will be used to train the index.
            faiss_verbose (:obj:`bool`, defaults to False):
                Enable the verbosity of the Faiss index.
            dtype (:obj:`numpy.dtype`): The dtype of the numpy arrays that are indexed. Default is np.float32.
        """
        super().add_faiss_index_from_external_arrays(
            external_arrays=external_arrays.astype(dtype),
            index_name=index_name,
            device=device,
            string_factory=string_factory,
            metric_type=metric_type,
            custom_index=custom_index,
            train_size=train_size,
            faiss_verbose=faiss_verbose,
        )

    def add_elasticsearch_index(
        self,
        column: str,
        index_name: Optional[str] = None,
        host: Optional[str] = None,
        port: Optional[int] = None,
        es_client: Optional["elasticsearch.Elasticsearch"] = None,  # noqa: F821
        es_index_name: Optional[str] = None,
        es_index_config: Optional[dict] = None,
    ):
        """Add a text index using ElasticSearch for fast retrieval. This is done in-place.

        Args:
            column (:obj:`str`):
                The column of the documents to add to the index.
            index_name (Optional :obj:`str`):
                The index_name/identifier of the index.
                This is the index name that is used to call :meth:`Dataset.get_nearest_examples` or :meth:`Dataset.search`.
                By default it corresponds to :obj:`column`.
            host (Optional :obj:`str`, defaults to localhost):
                host of where ElasticSearch is running
            port (Optional :obj:`str`, defaults to 9200):
                port of where ElasticSearch is running
            es_client (Optional :obj:`elasticsearch.Elasticsearch`):
                The elasticsearch client used to create the index if host and port are None.
            es_index_name (Optional :obj:`str`):
                The elasticsearch index name used to create the index.
            es_index_config (Optional :obj:`dict`):
                The configuration of the elasticsearch index.
                Default config is::

                    {
                        "settings": {
                            "number_of_shards": 1,
                            "analysis": {"analyzer": {"stop_standard": {"type": "standard", " stopwords": "_english_"}}},
                        },
                        "mappings": {
                            "properties": {
                                "text": {
                                    "type": "text",
                                    "analyzer": "standard",
                                    "similarity": "BM25"
                                },
                            }
                        },
                    }

        Example:
            .. code-block:: python

                es_client = elasticsearch.Elasticsearch()
                ds = datasets.load_dataset('crime_and_punish', split='train')
                ds.add_elasticsearch_index(column='line', es_client=es_client, es_index_name="my_es_index")
                scores, retrieved_examples = ds.get_nearest_examples('line', 'my new query', k=10)

        """
        with self.formatted_as(type=None, columns=[column]):
            super().add_elasticsearch_index(
                column=column,
                index_name=index_name,
                host=host,
                port=port,
                es_client=es_client,
                es_index_name=es_index_name,
                es_index_config=es_index_config,
            )
        return self

    @transmit_format
    @fingerprint_transform(inplace=False)
    def add_item(self, item: dict, new_fingerprint: str):
        """Add item to Dataset.

        .. versionadded:: 1.7

        Args:
            item (dict): Item data to be added.

        Returns:
            :class:`Dataset`
        """
        item_table = InMemoryTable.from_pydict({k: [v] for k, v in item.items()})
        # We don't call _check_if_features_can_be_aligned here so this cast is "unsafe"
        dset_features, item_features = _align_features([self.features, Features.from_arrow_schema(item_table.schema)])
        # Cast to align the schemas of the tables and concatenate the tables
        table = concat_tables(
            [
                self._data.cast(pa.schema(dset_features.type)) if self.features != dset_features else self._data,
                item_table.cast(pa.schema(item_features.type)),
            ]
        )
        if self._indices is None:
            indices_table = None
        else:
            item_indices_array = pa.array([len(self._data)], type=pa.uint64())
            item_indices_table = InMemoryTable.from_arrays([item_indices_array], names=["indices"])
            indices_table = concat_tables([self._indices, item_indices_table])
        info = self.info.copy()
        info.features.update(item_features)
        table = update_metadata_with_features(table, info.features)
        return Dataset(
            table,
            info=info,
            split=self.split,
            indices_table=indices_table,
            fingerprint=new_fingerprint,
        )

    def align_labels_with_mapping(self, label2id: Dict, label_column: str) -> "Dataset":
        """Align the dataset's label ID and label name mapping to match an input :obj:`label2id` mapping.
        This is useful when you want to ensure that a model's predicted labels are aligned with the dataset.
        The alignment in done using the lowercase label names.

        Args:
            label2id (:obj:`dict`):
                The label name to ID mapping to align the dataset with.
            label_column (:obj:`str`):
                The column name of labels to align on.

        Example:
            .. code-block:: python

                # dataset with mapping {'entailment': 0, 'neutral': 1, 'contradiction': 2}
                ds = load_dataset("glue", "mnli", split="train")
                # mapping to align with
                label2id = {'CONTRADICTION': 0, 'NEUTRAL': 1, 'ENTAILMENT': 2}
                ds_aligned = ds.align_labels_with_mapping(label2id, "label")
        """
        # Sanity checks
        if label_column not in self._data.column_names:
            raise ValueError(f"Column ({label_column}) not in table columns ({self._data.column_names}).")

        label_feature = self.features[label_column]
        if not isinstance(label_feature, ClassLabel):
            raise ValueError(
                f"Aligning labels with a mapping is only supported for {ClassLabel.__name__} column, and column {label_feature} is {type(label_feature).__name__}."
            )

        # Sort input mapping by ID value to ensure the label names are aligned
        label2id = dict(sorted(label2id.items(), key=lambda item: item[1]))
        label_names = list(label2id.keys())
        # Some label mappings use uppercase label names so we lowercase them during alignment
        label2id = {k.lower(): v for k, v in label2id.items()}
        int2str_function = label_feature.int2str

        def process_label_ids(batch):
            dset_label_names = [
                int2str_function(label_id).lower() if label_id is not None else None
                for label_id in batch[label_column]
            ]
            batch[label_column] = [
                label2id[label_name] if label_name is not None else None for label_name in dset_label_names
            ]
            return batch

        features = self.features.copy()
        features[label_column] = ClassLabel(num_classes=len(label_names), names=label_names)
        return self.map(process_label_ids, features=features, batched=True, desc="Aligning the labels")


def concatenate_datasets(
    dsets: List[Dataset],
    info: Optional[Any] = None,
    split: Optional[Any] = None,
    axis: int = 0,
):
    """
    Converts a list of :class:`Dataset` with the same schema into a single :class:`Dataset`.

    Args:
        dsets (:obj:`List[datasets.Dataset]`): List of Datasets to concatenate.
        info (:class:`DatasetInfo`, optional): Dataset information, like description, citation, etc.
        split (:class:`NamedSplit`, optional): Name of the dataset split.
        axis (``{0, 1}``, default ``0``, meaning over rows):
            Axis to concatenate over, where ``0`` means over rows (vertically) and ``1`` means over columns
            (horizontally).

            .. versionadded:: 1.6.0
    """
    # Ignore datasets with no rows
    if any(dset.num_rows > 0 for dset in dsets):
        dsets = [dset for dset in dsets if dset.num_rows > 0]
    else:
        # Return first dataset if all datasets are empty
        return dsets[0]

    # Perform checks (and a potentional cast if axis=0)
    if axis == 0:
        _check_if_features_can_be_aligned([dset.features for dset in dsets])
    else:
        if not all([dset.num_rows == dsets[0].num_rows for dset in dsets]):
            raise ValueError("Number of rows must match for all datasets")
        _check_column_names([col_name for dset in dsets for col_name in dset._data.column_names])

    # Find common format or reset format
    format = dsets[0].format
    if any(dset.format != format for dset in dsets):
        format = {}
        logger.info("Some of the datasets have disparate format. Resetting the format of the concatenated dataset.")

    def apply_offset_to_indices_table(table, offset):
        if offset == 0:
            return table
        else:
            array = table["indices"]
            new_array = pc.add(array, pa.scalar(offset, type=pa.uint64()))
            return InMemoryTable.from_arrays([new_array], names=["indices"])

    # Concatenate indices if they exist
    if any(dset._indices is not None for dset in dsets):
        if axis == 0:
            # Datasets with no indices tables are replaced with a dataset with an indices table in memory.
            # Applying an offset to an indices table also brings the table in memory.
            indices_tables = []
            for i in range(len(dsets)):
                if dsets[i]._indices is None:
                    dsets[i] = dsets[i].select(range(len(dsets[i])))
                indices_tables.append(dsets[i]._indices)

            # An offset needs to be applied to the indices before concatenating
            offset = 0
            for i in range(len(dsets)):
                indices_tables[i] = apply_offset_to_indices_table(indices_tables[i], offset)
                offset += len(dsets[i]._data)

            # Concatenate indices
            indices_tables = [t for t in indices_tables if len(t) > 0]
            if indices_tables:
                indices_table = concat_tables(indices_tables)
            else:
                indices_table = InMemoryTable.from_batches([], schema=pa.schema({"indices": pa.int64()}))
        else:
            if len(dsets) == 1:
                indices_table = dsets[0]._indices
            else:
                for i in range(len(dsets)):
                    dsets[i] = dsets[i].flatten_indices()
                indices_table = None
    else:
        indices_table = None

    table = concat_tables([dset._data for dset in dsets], axis=axis)
    if axis == 0:
        features_list = _align_features([dset.features for dset in dsets])
    else:
        features_list = [dset.features for dset in dsets]
    table = update_metadata_with_features(table, {k: v for features in features_list for k, v in features.items()})

    # Concatenate infos
    if info is None:
        info = DatasetInfo.from_merge([dset.info for dset in dsets])
    fingerprint = update_fingerprint(
        "".join(dset._fingerprint for dset in dsets), concatenate_datasets, {"info": info, "split": split}
    )

    # Make final concatenated dataset
    concatenated_dataset = Dataset(
        table,
        info=info,
        split=split,
        indices_table=indices_table,
        fingerprint=fingerprint,
    )
    concatenated_dataset.set_format(**format)
    return concatenated_dataset


# This is outside Dataset.filter as it needs to be picklable for multiprocessing


def get_indices_from_mask_function(
    function: Callable,
    batched: bool,
    with_indices: bool,
    input_columns: Optional[Union[str, List[str]]],
    indices_mapping: Optional[Table] = None,
    *args,
    **fn_kwargs,
):
    if batched:
        # we extract indices from args
        *inputs, indices = args
        if with_indices:
            mask = function(*inputs, indices, **fn_kwargs)
        else:
            mask = function(*inputs, **fn_kwargs)
    else:
        # we get batched data (to do less look-ups) but `function` only accepts one example
        # therefore we need to call `function` on each example of the batch to get the mask
        *inputs, indices = args
        mask = []
        if input_columns is None:
            # inputs only contains a batch of examples
            batch: dict = inputs[0]
            num_examples = len(batch[next(iter(batch.keys()))])
            for i in range(num_examples):
                example = {key: batch[key][i] for key in batch}
                mask.append(
                    function(example, indices[i], **fn_kwargs) if with_indices else function(example, **fn_kwargs)
                )
        else:
            # inputs is a list of columns
            columns: List[List[Any]] = inputs
            num_examples = len(columns[0])
            for i in range(num_examples):
                input = [column[i] for column in columns]
                mask.append(
                    function(*input, indices[i], **fn_kwargs) if with_indices else function(*input, **fn_kwargs)
                )
    indices_array = [i for i, to_keep in zip(indices, mask) if to_keep]
    if indices_mapping is not None:
        indices_array = pa.array(indices_array, type=pa.uint64())
        indices_array = indices_mapping.column(0).take(indices_array)
        indices_array = indices_array.to_pylist()
    return {"indices": indices_array}<|MERGE_RESOLUTION|>--- conflicted
+++ resolved
@@ -770,13 +770,9 @@
         if info is None:
             info = DatasetInfo()
         info.features = features
-<<<<<<< HEAD
-        table = InMemoryTable.from_pandas(df=df, schema=features.arrow_schema if features is not None else None)
-=======
         table = InMemoryTable.from_pandas(
-            df=df, preserve_index=preserve_index, schema=pa.schema(features.type) if features is not None else None
+            df=df, preserve_index=preserve_index, schema=features.arrow_schema if features is not None else None
         )
->>>>>>> b3607371
         return cls(table, info=info, split=split)
 
     @classmethod
